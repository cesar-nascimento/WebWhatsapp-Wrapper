from selenium import webdriver
from dateutil.parser import *

import time
import os
from bs4 import BeautifulSoup
<<<<<<< HEAD
import datetime

URL="http://web.whatsapp.com"
SELECTORS = {
    'firstrun':"#wrapper",
    'qrCode':"#window > div.entry-main > div.qrcode > img",
    'mainPage':".app.two",
    'chatList':".infinite-list-viewport",
    'messageList':"#main > div > div:nth-child(1) > div > div.message-list",
    'unreadMessageBar':"#main > div > div:nth-child(1) > div > div.message-list > div.msg-unread",
    'searchBar':"#side > div.search-container > div > label > input",
    'searchCancel':".icon-search-morph",
    'chats':".infinite-list-item",
    'chatBar':'div.input',
    'sendButton':'button.icon:nth-child(3)',
    'LoadHistory':'.btn-more',
    'UnreadBadge':'.icon-meta',
}
CLASSES = {
    'unreadBadge':'icon-meta',
    'messageContent':"message-text",
    'messageList':"msg"
}

driver = webdriver.Firefox()

def init():
    "Initialises the browser"
    driver.get(URL)
    driver.implicitly_wait(10)
    while True:
        if len(driver.find_elements_by_css_selector(SELECTORS['mainPage']))==0:
            firstrun()
            continue
        else:
            break

def firstrun():
    "Sends QRCode if not registered"
    print "first run"
    screen = driver.save_screenshot('temp.png')
    while True:
        if len(driver.find_elements_by_css_selector(SELECTORS['mainPage']))==0:
            continue
        else:
            break

def press_send():
    "Presses the send button"
    #optimisation can be made here, store the element instead of using the selector search everytime
    driver.find_element_by_css_selector(SELECTORS['sendButton']).click()

def enter_message(message):
    "Enters the message onto the chat bar"
    #optimisation can be made here, store the element instead of using the selector search everytime
    driver.find_element_by_css_selector(SELECTORS['chatBar']).send_keys(message)

def select_contact(contact, entry = None):
    """
    Searches for the contact, as either name or number. If multiple exists, returns the
    'entry'th contact. If entry is not sent, return all the rows.
    """

    # Focusing before sending keys solves many problems
    driver.find_element_by_css_selector(SELECTORS['searchBar']).click()

    element = driver.find_element_by_css_selector(SELECTORS['searchBar']).send_keys(contact)
    time.sleep(1)

    try:
        result = get_user_list()
    except NoSuchElementException:
        return False

    # To get the most recent chat first, we reverse it
    contacts = result.find_elements_by_css_selector(SELECTORS['chats'])[::-1]
    time.sleep(1)

    if len(contacts) == 1:
        result.find_elements_by_css_selector(SELECTORS['chats'])[0].click()
    elif entry is None:
        driver.find_element_by_css_selector(SELECTORS['searchCancel']).click()
        return contacts
    else:
        contacts[entry].click()
    return True

def get_user_list():
    element = driver.find_element_by_css_selector(SELECTORS['chatList'])
    return element

def send_message(contact, message):
    select_contact(contact)
    enter_message(message)
    press_send()

def check_unread(contact):
    ##more reliable unread check -> store timestamps
    ##to use combination of both, timestamp and badge
    html = contact.get_attribute('innerHTML')
    return CLASSES["unreadBadge"] in html

def update_unread():
    listelement = get_user_list()
    list = listelement.find_elements_by_css_selector(SELECTORS['chats'])
    unreadlist =[]
    for contact in list:
        if check_unread(contact):
            unreadlist.append(contact)

    messages=[]
    ##SCOPE FOR OPTIMISATION IF SINGLE MESSAGE NO NEED TO OPEN CHAT(Unless we have to remove the read)
    for contact in unreadlist:
        contact_name=contact.text.split("\n")
        msg={}
        msg["contact"]=contact_name
        msg["messages"]=read_message(contact)
        messages.append(msg)
        #Iterate here

    return messages



def read_message(contact_element):
    contact_element.click()
    messages_html = driver.find_element_by_css_selector(SELECTORS['messageList']).get_attribute('innerHTML')
    soup = BeautifulSoup("<html>"+messages_html+"</html>", 'html.parser')
    message_list = soup.find_all("div",class_=CLASSES["messageList"])
    messages=[]
    for message in message_list:
        msg = {}
        message_content = message.find_all(class_=CLASSES["messageContent"])
        if len(message_content)!=0:
            ##need to add group message support
            text = message_content[0].text
            separated = "".join(text.split(u"\u2060")).split(u"\xa0")
            msg["timestamp"] = parse(separated[0][1:-1])
            msg["contact"] = separated[1][:-1]
            msg["text"] = separated[2]
            messages.append(msg)
    return messages

init()
driver.close()
=======
from selenium.webdriver.support.ui import WebDriverWait
from selenium.webdriver.support import expected_conditions as EC

class WhatsAPIDriver():
    URL="http://web.whatsapp.com"
    SELECTORS = {
        'firstrun':"#wrapper",
        'qrCode':"#window > div.entry-main > div.qrcode > img",
        'mainPage':".app.two",
        'chatList':".infinite-list-viewport",
        'messageList':"#main > div > div:nth-child(1) > div > div.message-list",
        'unreadMessageBar':"#main > div > div:nth-child(1) > div > div.message-list > div.msg-unread",
        'searchBar':"#side > div.search-container > div > label > input",
        'searchCancel':".icon-search-morph",
        'chats':".infinite-list-item",
        'chatBar':'div.input',
        'sendButton':'button.icon:nth-child(3)',
        'LoadHistory':'.btn-more',
        'UnreadChatlistIden':'.icon-meta',
        'UnreadChatBanner':'.message-list',
        'ReconnectLink':'.action',
        'WhatsappQrIcon':'span.icon:nth-child(2)',
    }

    driver = None

    def __init__(self):
        "Initialises the browser"
        self.driver = webdriver.Firefox()
        self.driver.get(self.URL)
        self.driver.implicitly_wait(10)
        # if "Use WhatsApp on your phone to scan the code" in driver.page_source:
        #     self.driver.save_screenshot('temp.png')
        # else:
        # while True:
        #     if len(self.driver.find_elements_by_css_selector(self.SELECTORS['mainPage']))==0:
        #         self.firstrun()
        #         continue
        #     else:
        #         break
        # self.run()

    def firstrun(self):
        "Sends QRCode if not registered"
        WebDriverWait(self.driver, 30).until(\
                    EC.presence_of_element_located((By.CSS_SELECTOR, self.SELECTORS['WhatsappQrIcon'])))
        print "NOT WAITING NOW"
        screen = self.driver.save_screenshot('media/%s.png' %(self.username))

        # while True:
        #     if len(self.driver.find_elements_by_css_selector(self.SELECTORS['mainPage']))==0:
        #         continue
        #     else:
        #         break

    def press_send(self):
        "Presses the send button"
        self.driver.find_element_by_css_selector(self.SELECTORS['sendButton']).click()

    def enter_message(self, message):
        "Enters the message onto the chat bar"
        self.driver.find_element_by_css_selector(self.SELECTORS['chatBar']).send_keys(message)

    def select_contact(self, contact, entry = None):
        """
        Searches for the contact, as either name or number. If multiple exists, returns the
        'entry'th contact. If entry is not sent, return all the rows.
        """

        # Focusing before sending keys solves many problems
        self.driver.find_element_by_css_selector(self.SELECTORS['searchBar']).click()

        element = self.driver.find_element_by_css_selector(self.SELECTORS['searchBar']).send_keys(contact)
        time.sleep(1)

        try:
            result = self.get_user_list()
        except NoSuchElementException:
            return False

        # To get the most recent chat first, we reverse it
        contacts = result.find_elements_by_css_selector(self.SELECTORS['chats'])[::-1]
        time.sleep(1)

        if len(contacts) == 1:
            result.find_elements_by_css_selector(self.SELECTORS['chats'])[0].click()
        elif entry is None:
            self.driver.find_element_by_css_selector(self.SELECTORS['searchCancel']).click()
            return contacts
        else:
            contacts[entry].click()
        return True

    def get_user_list(self):
        element = self.driver.find_element_by_css_selector(self.SELECTORS['chatList'])
        return element

    def send_message(self, contact, message, entry=None):
        val = self.select_contact(contact, entry)
        if val != True:
            return val
        self.enter_message(message)
        self.press_send()

    def update_unread(self):
        listelement = self.get_user_list()
        list = listelement.find_elements_by_css_selector(self.SELECTORS['chats'])
        unreadlist =[]
        for contact in reversed(list):
            if len(contact.find_elements_by_css_selector(self.SELECTORS['UnreadChatlistIden']))==0:
                break
            else:
                unreadlist.append(contact)

        ##SCOPE FOR OPTIMISATION IF SINGLE MESSAGE NO NEED TO OPEN CHAT(Unless we have to remove the read
        for chat in unreadlist:
            print chat.text
            #for testing
            #Iterate here

    def read_message(self, contact_element):
        contact_element.click()
        messages_html = self.driver.find_elements_by_css_selector(self.SELECTORS['messageList']).get_attribute('innerHTML')
        soup = BeautifulSoup(messages_html, 'html.parser')
        soup.select('.messageList')

    def __unicode__(self):
        return self.username

    def __str__(self):
        return self.__unicode__()

    def run(self):
        pass
>>>>>>> 1b97f0ac
<|MERGE_RESOLUTION|>--- conflicted
+++ resolved
@@ -1,156 +1,9 @@
 from selenium import webdriver
 from dateutil.parser import *
-
 import time
 import os
 from bs4 import BeautifulSoup
-<<<<<<< HEAD
 import datetime
-
-URL="http://web.whatsapp.com"
-SELECTORS = {
-    'firstrun':"#wrapper",
-    'qrCode':"#window > div.entry-main > div.qrcode > img",
-    'mainPage':".app.two",
-    'chatList':".infinite-list-viewport",
-    'messageList':"#main > div > div:nth-child(1) > div > div.message-list",
-    'unreadMessageBar':"#main > div > div:nth-child(1) > div > div.message-list > div.msg-unread",
-    'searchBar':"#side > div.search-container > div > label > input",
-    'searchCancel':".icon-search-morph",
-    'chats':".infinite-list-item",
-    'chatBar':'div.input',
-    'sendButton':'button.icon:nth-child(3)',
-    'LoadHistory':'.btn-more',
-    'UnreadBadge':'.icon-meta',
-}
-CLASSES = {
-    'unreadBadge':'icon-meta',
-    'messageContent':"message-text",
-    'messageList':"msg"
-}
-
-driver = webdriver.Firefox()
-
-def init():
-    "Initialises the browser"
-    driver.get(URL)
-    driver.implicitly_wait(10)
-    while True:
-        if len(driver.find_elements_by_css_selector(SELECTORS['mainPage']))==0:
-            firstrun()
-            continue
-        else:
-            break
-
-def firstrun():
-    "Sends QRCode if not registered"
-    print "first run"
-    screen = driver.save_screenshot('temp.png')
-    while True:
-        if len(driver.find_elements_by_css_selector(SELECTORS['mainPage']))==0:
-            continue
-        else:
-            break
-
-def press_send():
-    "Presses the send button"
-    #optimisation can be made here, store the element instead of using the selector search everytime
-    driver.find_element_by_css_selector(SELECTORS['sendButton']).click()
-
-def enter_message(message):
-    "Enters the message onto the chat bar"
-    #optimisation can be made here, store the element instead of using the selector search everytime
-    driver.find_element_by_css_selector(SELECTORS['chatBar']).send_keys(message)
-
-def select_contact(contact, entry = None):
-    """
-    Searches for the contact, as either name or number. If multiple exists, returns the
-    'entry'th contact. If entry is not sent, return all the rows.
-    """
-
-    # Focusing before sending keys solves many problems
-    driver.find_element_by_css_selector(SELECTORS['searchBar']).click()
-
-    element = driver.find_element_by_css_selector(SELECTORS['searchBar']).send_keys(contact)
-    time.sleep(1)
-
-    try:
-        result = get_user_list()
-    except NoSuchElementException:
-        return False
-
-    # To get the most recent chat first, we reverse it
-    contacts = result.find_elements_by_css_selector(SELECTORS['chats'])[::-1]
-    time.sleep(1)
-
-    if len(contacts) == 1:
-        result.find_elements_by_css_selector(SELECTORS['chats'])[0].click()
-    elif entry is None:
-        driver.find_element_by_css_selector(SELECTORS['searchCancel']).click()
-        return contacts
-    else:
-        contacts[entry].click()
-    return True
-
-def get_user_list():
-    element = driver.find_element_by_css_selector(SELECTORS['chatList'])
-    return element
-
-def send_message(contact, message):
-    select_contact(contact)
-    enter_message(message)
-    press_send()
-
-def check_unread(contact):
-    ##more reliable unread check -> store timestamps
-    ##to use combination of both, timestamp and badge
-    html = contact.get_attribute('innerHTML')
-    return CLASSES["unreadBadge"] in html
-
-def update_unread():
-    listelement = get_user_list()
-    list = listelement.find_elements_by_css_selector(SELECTORS['chats'])
-    unreadlist =[]
-    for contact in list:
-        if check_unread(contact):
-            unreadlist.append(contact)
-
-    messages=[]
-    ##SCOPE FOR OPTIMISATION IF SINGLE MESSAGE NO NEED TO OPEN CHAT(Unless we have to remove the read)
-    for contact in unreadlist:
-        contact_name=contact.text.split("\n")
-        msg={}
-        msg["contact"]=contact_name
-        msg["messages"]=read_message(contact)
-        messages.append(msg)
-        #Iterate here
-
-    return messages
-
-
-
-def read_message(contact_element):
-    contact_element.click()
-    messages_html = driver.find_element_by_css_selector(SELECTORS['messageList']).get_attribute('innerHTML')
-    soup = BeautifulSoup("<html>"+messages_html+"</html>", 'html.parser')
-    message_list = soup.find_all("div",class_=CLASSES["messageList"])
-    messages=[]
-    for message in message_list:
-        msg = {}
-        message_content = message.find_all(class_=CLASSES["messageContent"])
-        if len(message_content)!=0:
-            ##need to add group message support
-            text = message_content[0].text
-            separated = "".join(text.split(u"\u2060")).split(u"\xa0")
-            msg["timestamp"] = parse(separated[0][1:-1])
-            msg["contact"] = separated[1][:-1]
-            msg["text"] = separated[2]
-            messages.append(msg)
-    return messages
-
-init()
-driver.close()
-=======
 from selenium.webdriver.support.ui import WebDriverWait
 from selenium.webdriver.support import expected_conditions as EC
 
@@ -169,10 +22,12 @@
         'chatBar':'div.input',
         'sendButton':'button.icon:nth-child(3)',
         'LoadHistory':'.btn-more',
-        'UnreadChatlistIden':'.icon-meta',
-        'UnreadChatBanner':'.message-list',
-        'ReconnectLink':'.action',
-        'WhatsappQrIcon':'span.icon:nth-child(2)',
+        'UnreadBadge':'.icon-meta',
+    }
+    CLASSES = {
+        'unreadBadge':'icon-meta',
+        'messageContent':"message-text",
+        'messageList':"msg"
     }
 
     driver = None
@@ -182,16 +37,6 @@
         self.driver = webdriver.Firefox()
         self.driver.get(self.URL)
         self.driver.implicitly_wait(10)
-        # if "Use WhatsApp on your phone to scan the code" in driver.page_source:
-        #     self.driver.save_screenshot('temp.png')
-        # else:
-        # while True:
-        #     if len(self.driver.find_elements_by_css_selector(self.SELECTORS['mainPage']))==0:
-        #         self.firstrun()
-        #         continue
-        #     else:
-        #         break
-        # self.run()
 
     def firstrun(self):
         "Sends QRCode if not registered"
@@ -199,12 +44,6 @@
                     EC.presence_of_element_located((By.CSS_SELECTOR, self.SELECTORS['WhatsappQrIcon'])))
         print "NOT WAITING NOW"
         screen = self.driver.save_screenshot('media/%s.png' %(self.username))
-
-        # while True:
-        #     if len(self.driver.find_elements_by_css_selector(self.SELECTORS['mainPage']))==0:
-        #         continue
-        #     else:
-        #         break
 
     def press_send(self):
         "Presses the send button"
@@ -255,27 +94,50 @@
         self.enter_message(message)
         self.press_send()
 
+    def check_unread(self,contact):
+        ##more reliable unread check -> store timestamps
+        ##to use combination of both, timestamp and badge
+        html = contact.get_attribute('innerHTML')
+        return CLASSES["unreadBadge"] in html
+
     def update_unread(self):
         listelement = self.get_user_list()
-        list = listelement.find_elements_by_css_selector(self.SELECTORS['chats'])
+        list = listelement.find_elements_by_css_selector(SELECTORS['chats'])
         unreadlist =[]
-        for contact in reversed(list):
-            if len(contact.find_elements_by_css_selector(self.SELECTORS['UnreadChatlistIden']))==0:
-                break
-            else:
+        for contact in list:
+            if check_unread(contact):
                 unreadlist.append(contact)
 
-        ##SCOPE FOR OPTIMISATION IF SINGLE MESSAGE NO NEED TO OPEN CHAT(Unless we have to remove the read
-        for chat in unreadlist:
-            print chat.text
-            #for testing
+        messages=[]
+        ##SCOPE FOR OPTIMISATION IF SINGLE MESSAGE NO NEED TO OPEN CHAT(Unless we have to remove the read)
+        for contact in unreadlist:
+            contact_name=contact.text.split("\n")
+            msg={}
+            msg["contact"]=contact_name
+            msg["messages"]=read_message(contact)
+            messages.append(msg)
             #Iterate here
 
-    def read_message(self, contact_element):
+        return messages
+
+    def read_message(contact_element):
         contact_element.click()
-        messages_html = self.driver.find_elements_by_css_selector(self.SELECTORS['messageList']).get_attribute('innerHTML')
-        soup = BeautifulSoup(messages_html, 'html.parser')
-        soup.select('.messageList')
+        messages_html = self.driver.find_element_by_css_selector(SELECTORS['messageList']).get_attribute('innerHTML')
+        soup = BeautifulSoup("<html>"+messages_html+"</html>", 'html.parser')
+        message_list = soup.find_all("div",class_=CLASSES["messageList"])
+        messages=[]
+        for message in message_list:
+            msg = {}
+            message_content = message.find_all(class_=CLASSES["messageContent"])
+            if len(message_content)!=0:
+                ##need to add group message support
+                text = message_content[0].text
+                separated = "".join(text.split(u"\u2060")).split(u"\xa0")
+                msg["timestamp"] = parse(separated[0][1:-1])
+                msg["contact"] = separated[1][:-1]
+                msg["text"] = separated[2]
+                messages.append(msg)
+        return messages
 
     def __unicode__(self):
         return self.username
@@ -284,5 +146,4 @@
         return self.__unicode__()
 
     def run(self):
-        pass
->>>>>>> 1b97f0ac
+        pass