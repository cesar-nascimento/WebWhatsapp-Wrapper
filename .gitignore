--- conflicted
+++ resolved
@@ -1,4 +1,3 @@
-<<<<<<< HEAD
 *.egg-info/
 build/
 dist/
@@ -7,7 +6,5 @@
 firefox_cache/
 chrome_cache/
 *.png
-=======
 **/.DS_Store
-**/*.pyc
->>>>>>> 527f083a
+**/*.pyc