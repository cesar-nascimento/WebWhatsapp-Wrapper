import mimetypes
from base64 import b64decode
from datetime import datetime

import os
from typing import Union

from webwhatsapi import Contact
from webwhatsapi.helper import safe_str
from webwhatsapi.objects.contact import Contact
from webwhatsapi.objects.whatsapp_object import WhatsappObject


def getContacts(x, driver):
    try:
        contact = driver.get_contact_from_id(x)
        return contact
    except:
        return x


def factory_message(js_obj, driver):
    """Factory function for creating appropriate object given selenium JS object"""

    if js_obj["lat"] and js_obj["lng"]:
        return GeoMessage(js_obj, driver)

    if js_obj["isMedia"]:
        return MediaMessage(js_obj, driver)

    if js_obj["isNotification"]:
        return NotificationMessage(js_obj, driver)

    if 'isMMS' in js_obj and js_obj["isMMS"]:
        return MMSMessage(js_obj, driver)

    if js_obj["type"] in ["vcard", "multi_vcard"]:
        return VCardMessage(js_obj, driver)

    return Message(js_obj, driver)


class Message(WhatsappObject):

<<<<<<< HEAD
=======
    sender = Union[Contact, bool]

>>>>>>> 082c0f04
    def __init__(self, js_obj, driver=None):
        """
        Constructor

        :param js_obj: Raw JS message obj
        :type js_obj: dict
        """
        super(Message, self).__init__(js_obj, driver)

        self.id = js_obj["id"]
        self.type = js_obj["type"]
        self.sender = Contact(js_obj["sender"], driver) if js_obj["sender"] else False
        self.timestamp = datetime.fromtimestamp(js_obj["timestamp"])
        self.chat_id = js_obj['chatId']

        if js_obj["content"]:
            self.content = js_obj["content"]
            self.safe_content = safe_str(self.content[0:25]) + '...'
        elif self.type == 'revoked':
            self.content = ''
            self.safe_content = '...'

    def __repr__(self):
        return "<Message - {type} from {sender} at {timestamp}: {content}>".format(
            type=self.type,
            sender=safe_str(self.sender.get_safe_name()),
            timestamp=self.timestamp,
            content=self.safe_content)


class MediaMessage(Message):
    crypt_keys = {'document': '576861747341707020446f63756d656e74204b657973',
                  'image'   : '576861747341707020496d616765204b657973',
                  'video'   : '576861747341707020566964656f204b657973',
                  'ptt'     : '576861747341707020417564696f204b657973'}

    def __init__(self, js_obj, driver=None):
        super(MediaMessage, self).__init__(js_obj, driver)

        self.size = self._js_obj["size"]
        self.mime = self._js_obj["mimetype"]
        if "caption" in self._js_obj and self._js_obj["caption"]:
            self.caption = self._js_obj["caption"]

        self.media_key = self._js_obj.get('mediaKey')
        self.client_url = self._js_obj.get('clientUrl')

        extension = mimetypes.guess_extension(self.mime)
        self.filename = ''.join([str(id(self)), extension or ''])

    def save_media(self, path):
        # gets full media
        filename = os.path.join(path, self.filename)
        ioobj = self.driver.download_media(self)
        with open(filename, "wb") as f:
            f.write(ioobj.getvalue())
        return filename

    def __repr__(self):
        return "<MediaMessage - {type} from {sender} at {timestamp} ({filename})>".format(
            type=self.type,
            sender=safe_str(self.sender.get_safe_name()),
            timestamp=self.timestamp,
            filename=self.filename
        )


class MMSMessage(MediaMessage):
    """
    Represents MMS messages

    Example of an MMS message: "ptt" (push to talk), voice memo
    """

    def __init__(self, js_obj, driver=None):
        super(MMSMessage, self).__init__(js_obj, driver)

    def __repr__(self):
        return "<MMSMessage - {type} from {sender} at {timestamp}>".format(
            type=self.type,
            sender=safe_str(self.sender.get_safe_name()),
            timestamp=self.timestamp
        )


class VCardMessage(Message):
    def __init__(self, js_obj, driver=None):
        super(VCardMessage, self).__init__(js_obj, driver)

        self.type = js_obj["type"]
        self.contacts = list()

        if js_obj["content"]:
            self.contacts.append(js_obj["content"].encode("ascii", "ignore"))
        else:
            for card in js_obj["vcardList"]:
                self.contacts.append(card["vcard"].encode("ascii", "ignore"))

    def __repr__(self):
        return "<VCardMessage - {type} from {sender} at {timestamp} ({contacts})>".format(
            type=self.type,
            sender=safe_str(self.sender.get_safe_name()),
            timestamp=self.timestamp,
            contacts=self.contacts
        )


class GeoMessage(Message):
    def __init__(self, js_obj, driver=None):
        super(GeoMessage, self).__init__(js_obj, driver)

        self.type = js_obj["type"]
        self.latitude = js_obj["lat"]
        self.longitude = js_obj["lng"]

    def __repr__(self):
        return "<GeoMessage - {type} from {sender} at {timestamp} ({lat}, {lng})>".format(
            type=self.type,
            sender=safe_str(self.sender.get_safe_name()),
            timestamp=self.timestamp,
            lat=self.latitude,
            lng=self.longitude
        )


class NotificationMessage(Message):
    def __init__(self, js_obj, driver=None):
        super(NotificationMessage, self).__init__(js_obj, driver)
        self.type = js_obj["type"]
        self.subtype = js_obj["subtype"]
        if js_obj["recipients"]:
            self.recipients = [getContacts(x, driver) for x in js_obj["recipients"]]

    def __repr__(self):
        readable = {
            'call_log': {
                'miss': "Missed Call",
            },
            'e2e_notification': {
                'encrypt': "Messages now Encrypted"
            },
            'gp2': {
                'invite': "Joined an invite link",
                'create': "Created group",
                'add': "Added to group",
                'remove': "Removed from group",
                'leave': "Left the group"
            }
        }
        sender = "" if not self.sender else ("from " + str(safe_str(self.sender.get_safe_name())))
        return "<NotificationMessage - {type} {recip} {sender} at {timestamp}>".format(
            type=readable[self.type][self.subtype],
            sender=sender,
            timestamp=self.timestamp,
            recip="" if not hasattr(self, 'recipients') else "".join(
                [safe_str(x.get_safe_name()) for x in self.recipients]),
        )


class MessageGroup(object):
    def __init__(self, chat, messages):
        """
        Constructor

        :param chat: Chat that contains messages
        :type chat: chat.Chat
        :param messages: List of messages
        :type messages: list[Message]
        """
        self.chat = chat
        self.messages = messages

    def __repr__(self):
        safe_chat_name = safe_str(self.chat.name)
        return "<MessageGroup - {num} {messages} in {chat}>".format(
            num=len(self.messages),
            messages="message" if len(self.messages) == 1 else "messages",
            chat=safe_chat_name)<|MERGE_RESOLUTION|>--- conflicted
+++ resolved
@@ -42,11 +42,8 @@
 
 class Message(WhatsappObject):
 
-<<<<<<< HEAD
-=======
     sender = Union[Contact, bool]
 
->>>>>>> 082c0f04
     def __init__(self, js_obj, driver=None):
         """
         Constructor
