"""
WebWhatsAPI module
.. moduleauthor:: Mukul Hase <mukulhase@gmail.com>, Adarsh Sanjeev <adarshsanjeev@gmail.com>
"""

import binascii
import logging
from json import dumps, loads

import os
import shutil
import tempfile
from cryptography.hazmat.primitives.ciphers import Cipher, algorithms, modes
from cryptography.hazmat.backends import default_backend
from axolotl.kdf.hkdfv3 import HKDFv3
from axolotl.util.byteutil import ByteUtil
from base64 import b64decode
from io import BytesIO
from selenium import webdriver
from selenium.common.exceptions import NoSuchElementException
from selenium.webdriver.common.by import By
from selenium.webdriver.common.desired_capabilities import DesiredCapabilities
from selenium.webdriver.firefox.options import Options
from selenium.webdriver.support import expected_conditions as EC
from selenium.webdriver.support.ui import WebDriverWait

from .objects.chat import UserChat, factory_chat
from .objects.contact import Contact
from .objects.message import MessageGroup, factory_message
from .wapi_js_wrapper import WapiJsWrapper

__version__ = '2.0.3'


class WhatsAPIDriverStatus(object):
    Unknown = 'Unknown'
    NoDriver = 'NoDriver'
    NotConnected = 'NotConnected'
    NotLoggedIn = 'NotLoggedIn'
    LoggedIn = 'LoggedIn'


class WhatsAPIException(Exception):
    pass


class ChatNotFoundError(WhatsAPIException):
    pass


class ContactNotFoundError(WhatsAPIException):
    pass


class WhatsAPIDriver(object):
    """
    This is our main driver objects.
        .. note::
           Runs its own instance of selenium
        """
    _PROXY = None

    _URL = "https://web.whatsapp.com"

    _LOCAL_STORAGE_FILE = 'localStorage.json'

    _SELECTORS = {
        'firstrun': "#wrapper",
        'qrCode': "img[alt=\"Scan me!\"]",
        'qrCodePlain': "._2EZ_m",
        'mainPage': ".app.two",
        'chatList': ".infinite-list-viewport",
        'messageList': "#main > div > div:nth-child(1) > div > div.message-list",
        'unreadMessageBar': "#main > div > div:nth-child(1) > div > div.message-list > div.msg-unread",
        'searchBar': ".input",
        'searchCancel': ".icon-search-morph",
        'chats': ".infinite-list-item",
        'chatBar': 'div.input',
        'sendButton': 'button.icon:nth-child(3)',
        'LoadHistory': '.btn-more',
        'UnreadBadge': '.icon-meta',
        'UnreadChatBanner': '.message-list',
        'ReconnectLink': '.action',
        'WhatsappQrIcon': 'span.icon:nth-child(2)',
        'QRReloader': '.qr-wrapper-container'
    }

    _CLASSES = {
        'unreadBadge': 'icon-meta',
        'messageContent': "message-text",
        'messageList': "msg"
    }

    logger = logging.getLogger(__name__)
    driver = None

    # Profile points to the Firefox profile for firefox and Chrome cache for chrome
    # Do not alter this
    _profile = None

    def get_local_storage(self):
        return self.driver.execute_script('return window.localStorage;')

    def set_local_storage(self, data):
        self.driver.execute_script(''.join(["window.localStorage.setItem('{}', '{}');".format(k, v)
                                            for k, v in data.items()]))

    def save_firefox_profile(self, remove_old=False):
        "Function to save the firefox profile to the permanant one"
        self.logger.info("Saving profile from %s to %s" % (self._profile.path, self._profile_path))

        if remove_old:
            if os.path.exists(self._profile_path):
                try:
                    shutil.rmtree(self._profile_path)
                except OSError:
                    pass

            shutil.copytree(os.path.join(self._profile.path), self._profile_path,
                            ignore=shutil.ignore_patterns("parent.lock", "lock", ".parentlock"))
        else:
            for item in os.listdir(self._profile.path):
                if item in ["parent.lock", "lock", ".parentlock"]:
                    continue
                s = os.path.join(self._profile.path, item)
                d = os.path.join(self._profile_path, item)
                if os.path.isdir(s):
                    shutil.copytree(s, d,
                                    ignore=shutil.ignore_patterns("parent.lock", "lock", ".parentlock"))
                else:
                    shutil.copy2(s, d)

        with open(os.path.join(self._profile_path, self._LOCAL_STORAGE_FILE), 'w') as f:
            f.write(dumps(self.get_local_storage()))

    def set_proxy(self, proxy):
        self.logger.info("Setting proxy to %s" % proxy)
        proxy_address, proxy_port = proxy.split(":")
        self._profile.set_preference("network.proxy.type", 1)
        self._profile.set_preference("network.proxy.http", proxy_address)
        self._profile.set_preference("network.proxy.http_port", int(proxy_port))
        self._profile.set_preference("network.proxy.ssl", proxy_address)
        self._profile.set_preference("network.proxy.ssl_port", int(proxy_port))

    def close(self):
        self.driver.close()

    def __init__(self, client="firefox", username="API", proxy=None, command_executor=None, loadstyles=False,
                 profile=None, headless=False, autoconnect=True, logger=None, extra_params=None, chrome_options=None):
        "Initialises the webdriver"

        self.logger = logger or self.logger
        extra_params = extra_params or {}

        if profile is not None:
            self._profile_path = profile
            self.logger.info("Checking for profile at %s" % self._profile_path)
            if not os.path.exists(self._profile_path):
                self.logger.critical("Could not find profile at %s" % profile)
                raise WhatsAPIException("Could not find profile at %s" % profile)
        else:
            self._profile_path = None

        self.client = client.lower()
        if self.client == "firefox":
            if self._profile_path is not None:
                self._profile = webdriver.FirefoxProfile(self._profile_path)
            else:
                self._profile = webdriver.FirefoxProfile()
            if not loadstyles:
                # Disable CSS
                self._profile.set_preference('permissions.default.stylesheet', 2)
                # Disable images
                self._profile.set_preference('permissions.default.image', 2)
                # Disable Flash
                self._profile.set_preference('dom.ipc.plugins.enabled.libflashplayer.so',
                                             'false')
            if proxy is not None:
                self.set_proxy(proxy)

            options = Options()

            if headless:
                options.set_headless()

            options.profile = self._profile

            capabilities = DesiredCapabilities.FIREFOX.copy()
            capabilities['webStorageEnabled'] = True

            self.logger.info("Starting webdriver")
            self.driver = webdriver.Firefox(capabilities=capabilities, options=options, **extra_params)

        elif self.client == "chrome":
            self._profile = webdriver.chrome.options.Options()
            if self._profile_path is not None:
                self._profile.add_argument("user-data-dir=%s" % self._profile_path)
            if proxy is not None:
                profile.add_argument('--proxy-server=%s' % proxy)
            for option in chrome_options:
                self._profile.add_argument(option)
            self.driver = webdriver.Chrome(chrome_options=self._profile, **extra_params)

        elif client == 'remote':
            if self._profile_path is not None:
                self._profile = webdriver.FirefoxProfile(self._profile_path)
            else:
                self._profile = webdriver.FirefoxProfile()
            capabilities = DesiredCapabilities.FIREFOX.copy()
            self.driver = webdriver.Remote(
                command_executor=command_executor,
                desired_capabilities=capabilities,
                **extra_params
            )

        else:
            self.logger.error("Invalid client: %s" % client)
        self.username = username
        self.wapi_functions = WapiJsWrapper(self.driver)

        self.driver.set_script_timeout(500)
        self.driver.implicitly_wait(10)

        if autoconnect:
            self.connect()

    def connect(self):
        self.driver.get(self._URL)

        local_storage_file = os.path.join(self._profile.path, self._LOCAL_STORAGE_FILE)
        if os.path.exists(local_storage_file):
            with open(local_storage_file) as f:
                self.set_local_storage(loads(f.read()))

            self.driver.refresh()

    def is_logged_in(self):
        """Returns if user is logged. Can be used if non-block needed for wait_for_login"""
        # self.driver.find_element_by_css_selector(self._SELECTORS['mainPage'])
        # it becomes ridiculously slow if the element is not found.

        # instead we use this (temporary) solution:
        return 'class="app _3dqpi two"' in self.driver.page_source

    def wait_for_login(self, timeout=90):
        """Waits for the QR to go away"""
        WebDriverWait(self.driver, timeout).until(
            EC.visibility_of_element_located((By.CSS_SELECTOR, self._SELECTORS['mainPage']))
        )

    def get_qr_plain(self):
        return self.driver.find_element_by_css_selector(self._SELECTORS['qrCodePlain']).get_attribute("data-ref")

    def get_qr(self, filename=None):
        """Get pairing QR code from client"""
        if "Click to reload QR code" in self.driver.page_source:
            self.reload_qr()
        qr = self.driver.find_element_by_css_selector(self._SELECTORS['qrCode'])
        if filename is None:
            fd, fn_png = tempfile.mkstemp(prefix=self.username, suffix='.png')
        else:
            fd = os.open(filename, os.O_RDWR | os.O_CREAT)
            fn_png = os.path.abspath(filename)
        self.logger.debug("QRcode image saved at %s" % fn_png)
        qr.screenshot(fn_png)
        os.close(fd)
        return fn_png

    def screenshot(self, filename):
        self.driver.get_screenshot_as_file(filename)

    def get_contacts(self):
        """
        Fetches list of all contacts
        This will return chats with people from the address book only
        Use get_all_chats for all chats
        :return: List of contacts
        :rtype: list[Contact]
        """
        all_contacts = self.wapi_functions.getAllContacts()
        return [Contact(contact, self) for contact in all_contacts]

    def get_my_contacts(self):
        """
        Fetches list of added contacts
        :return: List of contacts
        :rtype: list[Contact]
        """
        my_contacts = self.wapi_functions.getMyContacts()
        return [Contact(contact, self) for contact in my_contacts]

    def get_all_chats(self):
        """
        Fetches all chats
        :return: List of chats
        :rtype: list[Chat]
        """
        return [factory_chat(chat, self) for chat in self.wapi_functions.getAllChats()]

    def get_all_chat_ids(self):
        """
        Fetches all chat ids
        :return: List of chat ids
        :rtype: list[str]
        """
        return self.wapi_functions.getAllChatIds()

    def get_unread(self, include_me=False, include_notifications=False, use_unread_count=False):
        """
        Fetches unread messages
        :param include_me: Include user's messages
        :type include_me: bool or None
        :param include_notifications: Include events happening on chat
        :type include_notifications: bool or None
        :param use_unread_count: If set uses chat's 'unreadCount' attribute to fetch last n messages from chat
        :type use_unread_count: bool
        :return: List of unread messages grouped by chats
        :rtype: list[MessageGroup]
        """
        raw_message_groups = self.wapi_functions.getUnreadMessages(include_me, include_notifications, use_unread_count)

        unread_messages = []
        for raw_message_group in raw_message_groups:
            chat = factory_chat(raw_message_group, self)
            messages = [factory_message(message, self) for message in raw_message_group['messages']]
            unread_messages.append(MessageGroup(chat, messages))

        return unread_messages


    def get_unread_messages_in_chat(self,
                                    id,
                                    include_me=False,
                                    include_notifications=False):
        """
        I fetch unread messages from an asked chat.
        :param id: chat id
        :type  id: str
        :param include_me: if user's messages are to be included
        :type  include_me: bool
        :param include_notifications: if events happening on chat are to be
                                      included
        :type  include_notifications: bool
        :return: list of unread messages from asked chat
        :rtype: list
        """
        # get unread messages
        messages = self.wapi_functions.getUnreadMessagesInChat(
            id,
            include_me,
            include_notifications
        )

        # process them
        unread = [factory_message(message, self) for message in messages]

        # return them
        return unread
    # get_unread_messages_in_chat()


    def get_all_messages_in_chat(self, chat, include_me=False, include_notifications=False):
        """
        Fetches messages in chat
        :param include_me: Include user's messages
        :type include_me: bool or None
        :param include_notifications: Include events happening on chat
        :type include_notifications: bool or None
        :return: List of messages in chat
        :rtype: list[Message]
        """
        message_objs = self.wapi_functions.getAllMessagesInChat(chat.id, include_me, include_notifications)

        messages = []
        for message in message_objs:
            messages.append(factory_message(message, self))

        return messages

    def get_all_message_ids_in_chat(self, chat, include_me=False, include_notifications=False):
        """
        Fetches message ids in chat
        :param include_me: Include user's messages
        :type include_me: bool or None
        :param include_notifications: Include events happening on chat
        :type include_notifications: bool or None
        :return: List of message ids in chat
        :rtype: list[str]
        """
        return self.wapi_functions.getAllMessageIdsInChat(chat.id, include_me, include_notifications)

    def get_message_by_id(self, message_id):
        """
        Fetch a message
        :return: Message or False
        :rtype: Message
        """
        result = self.wapi_functions.getMessageById(message_id)

        if result:
            result = factory_message(result, self)

        return result

    def get_contact_from_id(self, contact_id):
        contact = self.wapi_functions.getContact(contact_id)

        if contact is None:
            raise ContactNotFoundError("Contact {0} not found".format(contact_id))

        return Contact(contact, self)

    def get_chat_from_id(self, chat_id):
        chat = self.wapi_functions.getChatById(chat_id)
        if chat:
            return factory_chat(chat, self)

        raise ChatNotFoundError("Chat {0} not found".format(chat_id))

    def get_chat_from_phone_number(self, number, createIfNotFound = False):
        """
        Gets chat by phone number
        Number format should be as it appears in Whatsapp ID
        For example, for the number:
        +972-51-234-5678
        This function would receive:
        972512345678
        :param number: Phone number
        :return: Chat
        :rtype: Chat
        """
        for chat in self.get_all_chats():
            if not isinstance(chat, UserChat) or number not in chat.id:
                continue
            return chat
<<<<<<< HEAD
	if(createIfNotFound):		
            self.create_chat_by_number(number)
            self.wait_for_login()
            for chat in self.get_all_chats():
                if not isinstance(chat, UserChat) or number not in chat.id:
                    continue
                return chat
=======
			
        self.create_chat_by_number(number)
        self.wait_for_login()
        for chat in self.get_all_chats():
            if not isinstance(chat, UserChat) or number not in chat.id:
                continue
            return chat
>>>>>>> 11ad3300
        raise ChatNotFoundError('Chat for phone {0} not found'.format(number))

    def reload_qr(self):
        self.driver.find_element_by_css_selector(self._SELECTORS['qrCode']).click()

    def get_status(self):
        if self.driver is None:
            return WhatsAPIDriverStatus.NotConnected
        if self.driver.session_id is None:
            return WhatsAPIDriverStatus.NotConnected
        try:
            self.driver.find_element_by_css_selector(self._SELECTORS['mainPage'])
            return WhatsAPIDriverStatus.LoggedIn
        except NoSuchElementException:
            pass
        try:
            self.driver.find_element_by_css_selector(self._SELECTORS['qrCode'])
            return WhatsAPIDriverStatus.NotLoggedIn
        except NoSuchElementException:
            pass
        return WhatsAPIDriverStatus.Unknown

    def contact_get_common_groups(self, contact_id):
        for group in self.wapi_functions.getCommonGroups(contact_id):
            yield factory_chat(group, self)

    def chat_send_message(self, chat_id, message):
        result = self.wapi_functions.sendMessage(chat_id, message)

        if not isinstance(result, bool):
            return factory_message(result, self)
        return result

    def chat_reply_message(self, message_id, message):
        result = self.wapi_functions.ReplyMessage(message_id, message)

        if not isinstance(result, bool):
            return factory_message(result, self)
        return result

    def send_message_to_id(self, recipient, message):
        return self.wapi_functions.sendMessageToID(recipient, message)

    def chat_send_seen(self, chat_id):
        return self.wapi_functions.sendSeen(chat_id)

    def chat_get_messages(self, chat_id, include_me=False, include_notifications=False):
        message_objs = self.wapi_functions.getAllMessagesInChat(chat_id, include_me, include_notifications)
        for message in message_objs:
            yield factory_message(message, self)

    def chat_load_earlier_messages(self, chat_id):
        self.wapi_functions.loadEarlierMessages(chat_id)

    def chat_load_all_earlier_messages(self, chat_id):
        self.wapi_functions.loadAllEarlierMessages(chat_id)

    def async_chat_load_all_earlier_messages(self, chat_id):
        self.wapi_functions.asyncLoadAllEarlierMessages(chat_id)

    def are_all_messages_loaded(self, chat_id):
        return self.wapi_functions.areAllMessagesLoaded(chat_id)

    def group_get_participants_ids(self, group_id):
        return self.wapi_functions.getGroupParticipantIDs(group_id)

    def group_get_participants(self, group_id):
        participant_ids = self.group_get_participants_ids(group_id)

        for participant_id in participant_ids:
            yield self.get_contact_from_id(participant_id)

    def group_get_admin_ids(self, group_id):
        return self.wapi_functions.getGroupAdmins(group_id)

    def group_get_admins(self, group_id):
        admin_ids = self.group_get_admin_ids(group_id)

        for admin_id in admin_ids:
            yield self.get_contact_from_id(admin_id)

    def download_file(self, url):
        return b64decode(self.wapi_functions.downloadFile(url))

    def download_media(self, media_msg):
        try:
            if media_msg.content:
                return BytesIO(b64decode(self.content))
        except AttributeError:
            pass

        file_data = self.download_file(media_msg.client_url)

        media_key = b64decode(media_msg.media_key)
        derivative = HKDFv3().deriveSecrets(media_key,
                                            binascii.unhexlify(media_msg.crypt_keys[media_msg.type]),
                                            112)

        parts = ByteUtil.split(derivative, 16, 32)
        iv = parts[0]
        cipher_key = parts[1]
        e_file = file_data[:-10]

        cr_obj = Cipher(algorithms.AES(cipher_key), modes.CBC(iv), backend=default_backend())
        decryptor = cr_obj.decryptor()
        return BytesIO(decryptor.update(e_file) + decryptor.finalize())

    def mark_default_unread_messages(self):
        """
        Look for the latest unreplied messages received and mark them as unread.

        """
        self.wapi_functions.markDefaultUnreadMessages()

    def get_battery_level(self):
        """
        Check the battery level of device
        :return: int: Battery level
        """
        return self.wapi_functions.getBatteryLevel()

    def leave_group(self, chat_id):
        """
        Leave a group
        :param chat_id: id of group
        :return:
        """
        return self.wapi_functions.leaveGroup(chat_id)

    def delete_chat(self, chat_id):
        """
        Delete a chat
        :param chat_id: id of chat
        :return:
        """
        return self.wapi_functions.deleteConversation(chat_id)

    def quit(self):
        self.driver.quit()
			
    def create_chat_by_number(self, number):
        url = self._URL+"/send?phone="+number
        self.driver.get(url)<|MERGE_RESOLUTION|>--- conflicted
+++ resolved
@@ -433,23 +433,15 @@
             if not isinstance(chat, UserChat) or number not in chat.id:
                 continue
             return chat
-<<<<<<< HEAD
-	if(createIfNotFound):		
+        
+	      if(createIfNotFound):		
             self.create_chat_by_number(number)
             self.wait_for_login()
             for chat in self.get_all_chats():
                 if not isinstance(chat, UserChat) or number not in chat.id:
                     continue
                 return chat
-=======
-			
-        self.create_chat_by_number(number)
-        self.wait_for_login()
-        for chat in self.get_all_chats():
-            if not isinstance(chat, UserChat) or number not in chat.id:
-                continue
-            return chat
->>>>>>> 11ad3300
+        
         raise ChatNotFoundError('Chat for phone {0} not found'.format(number))
 
     def reload_qr(self):
