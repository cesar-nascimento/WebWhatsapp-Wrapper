/**
 * This script contains WAPI functions that need to be run in the context of the webpage
 */
if (!window.Store) {
    (function() {
        function getStore(modules) {
            for (let idx in modules) {
                if ((typeof modules[idx] === "object") && (modules[idx] !== null)) {
                    let first = Object.values(modules[idx])[0];
                    if ((typeof first === "object") && (first.exports)) {
<<<<<<< HEAD
                        let store, wap, wapDelete, conn, eventListener;
=======
                        let store, wap, conn;
>>>>>>> c673d695
                        for (let idx2 in modules[idx]) {
                            let module = modules(idx2);

                            if (!module) {
                                continue;
                            }
<<<<<<< HEAD
                            
                            if(module.sendConversationDelete && module.sendConversationDelete.length == 2) {
                                wapDelete = module;
                                if(store && wap && conn && eventListener) {
                                    break;
                                }
                            }
                            
                            if(!eventListener && (module.listenTo || (module.default && module.default.listenTo))) {
                                eventListener = (module.listenTo) ? module : module.default;
                                if(store && wap && conn && wapDelete) {
                                    break;
                                }
                            }

                            if (module.Chat && module.Msg) {
                                store = module;
                                if (wap && conn && eventListener && wapDelete) {
=======

                            if (module.Chat && module.Msg) {
                                store = module;
                                if (wap && conn) {
>>>>>>> c673d695
                                    break;
                                }
                            }
                            if (module.createGroup) {
                                wap = module;
<<<<<<< HEAD
                                if (store && conn && eventListener && wapDelete) {
=======
                                if (store&& conn) {
>>>>>>> c673d695
                                    break;
                                }
                            }
                            if (module.default && module.default.ref && module.default.refTTL) {
                                conn = module.default;
<<<<<<< HEAD
                                if (store && wap && eventListener && wapDelete) {
=======
                                if (store && wap) {
>>>>>>> c673d695
                                    break;
                                }
                            }
                        }
                        window.Store = store;
                        store.Wap = wap;
<<<<<<< HEAD
                        store.WapDelete = wapDelete;
                        store.Conn = conn;
                        store.EventListener = eventListener;
=======
                        store.Conn = conn;
>>>>>>> c673d695

                        return store;
                    }
                }
            }
        }

        webpackJsonp([], {'parasite': (x, y, z) => getStore(z)}, 'parasite');
    })();
}

window.WAPI = {
    lastRead: {}
};

window.WAPI._serializeRawObj = (obj) => {
    if (obj) {
        return obj.toJSON();
    }
    return {}
};

/**
 * Serializes a chat object
 *
 * @param rawChat Chat object
 * @returns {{}}
 */

window.WAPI._serializeChatObj = (obj) => {
    if (obj == undefined) {
        return null;
    }

    return Object.assign(window.WAPI._serializeRawObj(obj), {
        kind: obj.kind,
        isGroup: obj.isGroup,
        contact: obj['contact'] ? window.WAPI._serializeContactObj(obj['contact']) : null,
        groupMetadata: obj["groupMetadata"] ? window.WAPI._serializeRawObj(obj["groupMetadata"]) : null,
        presence: obj["presence"] ? window.WAPI._serializeRawObj(obj["presence"]) : null,
        msgs: null
    });
};

window.WAPI._serializeContactObj = (obj) => {
    if (obj == undefined) {
        return null;
    }

    return Object.assign(window.WAPI._serializeRawObj(obj), {
        formattedName: obj.formattedName,
        isHighLevelVerified: obj.isHighLevelVerified,
        isMe: obj.isMe,
        isMyContact: obj.isMyContact,
        isPSA: obj.isPSA,
        isUser: obj.isUser,
        isVerified: obj.isVerified,
        isWAContact: obj.isWAContact,
        profilePicThumbObj: obj.profilePicThumb ? WAPI._serializeRawObj(obj.profilePicThumb) : {},
        statusMute: obj.statusMute,
        msgs: null
    });
};

window.WAPI._serializeMessageObj = (obj) => {
    if (obj == undefined) {
        return null;
    }

    return Object.assign(window.WAPI._serializeRawObj(obj), {
        id: obj.id._serialized,
        sender: obj["senderObj"] ? WAPI._serializeContactObj(obj["senderObj"]) : null,
        timestamp: obj["t"],
        content: obj["body"],
        isGroupMsg: obj.isGroupMsg,
        isLink: obj.isLink,
        isMMS: obj.isMMS,
        isMedia: obj.isMedia,
        isNotification: obj.isNotification,
        isPSA: obj.isPSA,
        type: obj.type,
        chat: WAPI._serializeChatObj(obj['chat']),
        chatId: obj.id.remote,
        quotedMsgObj: WAPI._serializeMessageObj(obj['_quotedMsgObj']),
        mediaData: window.WAPI._serializeRawObj(obj['mediaData'])
    });
};

<<<<<<< HEAD
window.WAPI.createGroup = function (name, contactsId) {
    if (!Array.isArray(contactsId)) {
        contactsId = [contactsId];
    }
    Store.Wap.setSubProtocol(10);
    return window.Store.Wap.createGroup(name, contactsId);
};

=======
>>>>>>> c673d695
window.WAPI.getAllContacts = function (done) {
    const contacts = window.Store.Contact.map((contact) => WAPI._serializeContactObj(contact));

    if (done !== undefined) {
        done(contacts);
    } else {
        return contacts;
    }
};

/**
 * Fetches all contact objects from store, filters them
 *
 * @param done Optional callback function for async execution
 * @returns {Array|*} List of contacts
 */
window.WAPI.getMyContacts = function (done) {
    const contacts = window.Store.Contact.filter((contact) => contact.isMyContact === true).map((contact) => WAPI._serializeContactObj(contact));

    if (done !== undefined) {
        done(contacts);
    } else {
        return contacts;
    }
};

/**
 * Fetches contact object from store by ID
 *
 * @param id ID of contact
 * @param done Optional callback function for async execution
 * @returns {T|*} Contact object
 */
window.WAPI.getContact = function (id, done) {
    const found = window.Store.Contact.get(id);

    if (done !== undefined) {
        done(window.WAPI._serializeContactObj(found));
    } else {
        return window.WAPI._serializeContactObj(found);
    }
};

/**
 * Fetches all chat objects from store
 *
 * @param done Optional callback function for async execution
 * @returns {Array|*} List of chats
 */
window.WAPI.getAllChats = function (done) {
    const chats = window.Store.Chat.map((chat) => WAPI._serializeChatObj(chat));

    if (done !== undefined) {
        done(chats);
    } else {
        return chats;
    }
};

window.WAPI.haveNewMsg = function (chat) {
    return chat.unreadCount > 0;
};

window.WAPI.getAllChatsWithNewMsg = function (done) {
    const chats = window.Store.Chat.filter(window.WAPI.haveNewMsg).map((chat) => WAPI._serializeChatObj(chat));

    if (done !== undefined) {
        done(chats);
    } else {
        return chats;
    }
};

/**
 * Fetches all chat IDs from store
 *
 * @param done Optional callback function for async execution
 * @returns {Array|*} List of chat id's
 */
window.WAPI.getAllChatIds = function (done) {
    const chatIds = window.Store.Chat.map((chat) => chat.id);

    if (done !== undefined) {
        done(chatIds);
    } else {
        return chats;
    }
};

/**
 * Fetches all groups objects from store
 *
 * @param done Optional callback function for async execution
 * @returns {Array|*} List of chats
 */
window.WAPI.getAllGroups = function (done) {
    const groups = window.Store.Chat.filter((chat) => chat.isGroup);

    if (done !== undefined) {
        done(groups);
    } else {
        return groups;
    }
};

/**
 * Fetches chat object from store by ID
 *
 * @param id ID of chat
 * @param done Optional callback function for async execution
 * @returns {T|*} Chat object
 */
window.WAPI.getChat = function (id, done) {
    const found = window.Store.Chat.get(id);
    if (done !== undefined) {
        done(found);
    } else {
        return found;
    }
};

window.WAPI.getChatByName = function (name, done) {
    const found = window.Store.Chat.find((chat) => chat.name === name);
    if (done !== undefined) {
        done(found);
    } else {
        return found;
    }
};

window.WAPI.sendImageFromDatabasePicBot = function (picId, chatId, caption) {
    var chatDatabase = window.WAPI.getChatByName('DATABASEPICBOT');
    var msgWithImg = chatDatabase.msgs.find((msg) => msg.caption == picId);
    if (msgWithImg === undefined) {
        return false;
    }
    var chatSend = WAPI.getChat(chatId);
    if (chatSend === undefined) {
        return false;
    }
    const oldCaption = msgWithImg.caption;
    msgWithImg.id.id = window.WAPI.getNewId();
    msgWithImg.id.remote = chatId;
    msgWithImg.t = Math.ceil(new Date().getTime() / 1000);
    msgWithImg.to = chatId;
    if (caption !== undefined && caption !== '') {
        msgWithImg.caption = caption;
    } else {
        msgWithImg.caption = '';
    }
    msgWithImg.collection.send(msgWithImg).then(function (e) {
        msgWithImg.caption = oldCaption;
    });

    return true;
};

window.WAPI.sendMessageWithThumb = function (thumb, url, title, description, chatId) {
    var chatSend = WAPI.getChat(chatId);
    if (chatSend === undefined) {
        return false;
    }
    var msgWithImg = chatSend.createMessageFromText(".");
    msgWithImg.hasLink = title;
    msgWithImg.body = description + '\n                                                                                                                                                                                                                                                                                                                                                                                                                                                                                                                                                                                                                                                                                                                                                                                                                                                                                                                                                                                                                                                                                                                                                                                                                                                                                                                                                                                                                                                                                                                                                                                                                                                                                                                                                                                                                                                                                                                                                                                                                                                                                                                                                                                                                                                                                                                                                                                                                                                                                                                                                                                                                                                                                                                                                                                                                                                                                                                                                                                                                                                                                                                                                                                                                                                                                                                                                                                                                                                                                                                                                                                                                                                                                                                                                                                                                                                                                                                    ' + url;
    msgWithImg.isLink = title;
    msgWithImg.description = description;
    msgWithImg.subtype = 'url';
    msgWithImg.title = title;
    msgWithImg.thumbnail = thumb;
    return chatSend.addAndSendMsg(msgWithImg);

    return true;
};

window.WAPI.getNewId = function () {
    var text = "";
    var possible = "ABCDEFGHIJKLMNOPQRSTUVWXYZabcdefghijklmnopqrstuvwxyz0123456789";
    for (var i = 0; i < 20; i++)
        text += possible.charAt(Math.floor(Math.random() * possible.length));
    return text;
};


window.WAPI.getChatById = function (id, done) {
    let found = window.WAPI.getChat(id);
    if (found) {
        found = WAPI._serializeChatObj(found);
    } else {
        found = false;
    }

    if (done !== undefined) {
        done(found);
    } else {
        return found;
    }
};


/**
 * I return all unread messages from an asked chat and mark them as read.
 *
 * :param id: chat id
 * :type  id: string
 *
 * :param includeMe: indicates if user messages have to be included
 * :type  includeMe: boolean
 *
 * :param includeNotifications: indicates if notifications have to be included
 * :type  includeNotifications: boolean
 *
 * :param done: callback passed by selenium
 * :type  done: function
 *
 * :returns: list of unread messages from asked chat
 * :rtype: object
 */
window.WAPI.getUnreadMessagesInChat = function (id, includeMe, includeNotifications, done) {
    // get chat and its messages
    let chat = WAPI.getChat(id);
    let messages = chat.msgs.models;

    // initialize result list
    let output = [];

    // look for unread messages, newest is at the end of array
    for (let i = messages.length - 1; i >= 0; i--)
    {
        // system message: skip it
        if (i === "remove") {
            continue;
        }

        // get message
        let messageObj = messages[i];

        // found a read message: stop looking for others
        if (typeof (messageObj.isNewMsg) !== "boolean" || messageObj.isNewMsg === false) {
            continue;
        } else {
            messageObj.isNewMsg = false;
            // process it
            let message = WAPI.processMessageObj(messageObj,
                    includeMe,
                    includeNotifications);

            // save processed message on result list
            if (message)
                output.push(message);
        }
    }
    // callback was passed: run it
    if (done !== undefined) {
        done(output);
    }

    // return result list
    return output;
}
;


/**
 * Load more messages in chat object from store by ID
 *
 * @param id ID of chat
 * @param done Optional callback function for async execution
 * @returns None
 */
window.WAPI.loadEarlierMessages = function (id, done) {
    const found = window.Store.Chat.get(id);
    if (done !== undefined) {
        found.loadEarlierMsgs().then(function () {
            done()
        });
    } else {
        found.loadEarlierMsgs();
    }
};

/**
 * Load more messages in chat object from store by ID
 *
 * @param id ID of chat
 * @param done Optional callback function for async execution
 * @returns None
 */

window.WAPI.loadAllEarlierMessages = function (id, done) {
    const found = window.Store.Chat.get(id);
    x = function () {
        if (!found.msgs.msgLoadState.noEarlierMsgs) {
            found.loadEarlierMsgs().then(x);
        } else if (done) {
            done();
        }
    };
    x();
};

window.WAPI.asyncLoadAllEarlierMessages = function (id, done) {
    done();
    window.WAPI.loadAllEarlierMessages(id);
};

window.WAPI.areAllMessagesLoaded = function (id, done) {
    const found = window.Store.Chat.get(id);
    if (!found.msgs.msgLoadState.noEarlierMsgs) {
        if (done) {
            done(false);
        } else {
            return false
        }
    }
    if (done) {
        done(true);
    } else {
        return true
    }
};

/**
 * Load more messages in chat object from store by ID till a particular date
 *
 * @param id ID of chat
 * @param lastMessage UTC timestamp of last message to be loaded
 * @param done Optional callback function for async execution
 * @returns None
 */

window.WAPI.loadEarlierMessagesTillDate = function (id, lastMessage, done) {
    const found = window.Store.Chat.get(id);
    x = function () {
        if (found.msgs.models[0].t > lastMessage) {
            found.loadEarlierMsgs().then(x);
        } else {
            done();
        }
    };
    x();
};


/**
 * Fetches all group metadata objects from store
 *
 * @param done Optional callback function for async execution
 * @returns {Array|*} List of group metadata
 */
window.WAPI.getAllGroupMetadata = function (done) {
    const groupData = window.Store.GroupMetadata.map((groupData) => groupData.all);

    if (done !== undefined) {
        done(groupData);
    } else {
        return groupData;
    }
};

/**
 * Fetches group metadata object from store by ID
 *
 * @param id ID of group
 * @param done Optional callback function for async execution
 * @returns {T|*} Group metadata object
 */
window.WAPI.getGroupMetadata = async function (id, done) {
    let output = window.Store.GroupMetadata.get(id);

    if (output !== undefined) {
        if (output.stale) {
            await output.update();
        }
    }

    if (done !== undefined) {
        done(output);
    }
    return output;

};


/**
 * Fetches group participants
 *
 * @param id ID of group
 * @returns {Promise.<*>} Yields group metadata
 * @private
 */
window.WAPI._getGroupParticipants = async function (id) {
    const metadata = await WAPI.getGroupMetadata(id);
    return metadata.participants;
};

/**
 * Fetches IDs of group participants
 *
 * @param id ID of group
 * @param done Optional callback function for async execution
 * @returns {Promise.<Array|*>} Yields list of IDs
 */
window.WAPI.getGroupParticipantIDs = async function (id, done) {
    const output = (await WAPI._getGroupParticipants(id))
            .map((participant) => participant.id);

    if (done !== undefined) {
        done(output);
    }
    return output;
};

window.WAPI.getGroupAdmins = async function (id, done) {
    const output = (await WAPI._getGroupParticipants(id))
            .filter((participant) => participant.isAdmin)
            .map((admin) => admin.id);

    if (done !== undefined) {
        done(output);
    }
    return output;
};

/**
 * Gets object representing the logged in user
 *
 * @returns {Array|*|$q.all}
 */
window.WAPI.getMe = function (done) {
    const rawMe = window.Store.Contact.get(window.Store.Conn.me);

    if (done !== undefined) {
        done(rawMe.all);
    } else {
        return rawMe.all;
    }
    return rawMe.all;
};

window.WAPI.processMessageObj = function (messageObj, includeMe, includeNotifications) {
    if (messageObj.isNotification) {
        if (includeNotifications)
            return WAPI._serializeMessageObj(messageObj);
        else
            return;
        // System message
        // (i.e. "Messages you send to this chat and calls are now secured with end-to-end encryption...")
    } else if (messageObj.id.fromMe === false || includeMe) {
        return WAPI._serializeMessageObj(messageObj);
    }
    return;
};

window.WAPI.getAllMessagesInChat = function (id, includeMe, includeNotifications, done) {
    const chat = WAPI.getChat(id);
    let output = [];
    const messages = chat.msgs.models;
    for (const i in messages) {
        if (i === "remove") {
            continue;
        }
        const messageObj = messages[i];

        let message = WAPI.processMessageObj(messageObj, includeMe, includeNotifications)
        if (message)
            output.push(message);
    }
    if (done !== undefined) {
        done(output);
    } else {
        return output;
    }
};

window.WAPI.getAllMessageIdsInChat = function (id, includeMe, includeNotifications, done) {
    const chat = WAPI.getChat(id);
    let output = [];
    const messages = chat.msgs.models;
    for (const i in messages) {
        if ((i === "remove")
                || (!includeMe && messages[i].isMe)
                || (!includeNotifications && messages[i].isNotification)) {
            continue;
        }
        output.push(messages[i].id._serialized);
    }
    if (done !== undefined) {
        done(output);
    } else {
        return output;
    }
};

window.WAPI.getMessageById = function (id, done) {
    let result = false;
    try {
        let msg = window.Store.Msg.get(id);
        if (msg) {
            result = WAPI.processMessageObj(msg, true, true);
        }
    } catch (err) { }

    if (done !== undefined) {
        done(result);
    } else {
        return result;
    }
};

window.WAPI.ReplyMessage = function (idMessage, message, done) {
    var messageObject = window.Store.Msg.get(idMessage);
    if (messageObject === undefined) {
        if (done !== undefined) {
            done(false);
            return false;
        } else {
            return false;
        }
    }
    messageObject = messageObject.value();
    const Chats = window.Store.Chat.models;

    for (const chat in Chats) {
        if (isNaN(chat)) {
            continue;
        }

        let temp = {};
        temp.name = Chats[chat].formattedTitle;
        temp.id = Chats[chat].id;
        if (temp.id === messageObject.chat.id) {
            if (done !== undefined) {
                Chats[chat].sendMessage(message, null, messageObject).then(function () {
                    function sleep(ms) {
                        return new Promise(resolve => setTimeout(resolve, ms));
                    }

                    var trials = 0;

                    function check() {
                        for (let i = Chats[chat].msgs.models.length - 1; i >= 0; i--) {
                            let msg = Chats[chat].msgs.models[i];

                            if (!msg.senderObj.isMe || msg.body != message) {
                                continue;
                            }
                            done(WAPI._serializeMessageObj(msg));
                            return True;
                        }
                        trials += 1;
                        console.log(trials);
                        if (trials > 30) {
                            done(true);
                            return;
                        }
                        sleep(500).then(check);
                    }
                    check();
                });
                return true;
            } else {
                Chats[chat].sendMessage(message, null, messageObject);
                return true;
            }
        }
    }
};

window.WAPI.sendMessageToID = function (id, message, done) {
    if (window.Store.Chat.length == 0)
        return false;

    firstChat = Store.Chat.models[0];
    var originalID = firstChat.id;
    firstChat.id = id;
    if (done !== undefined) {
        firstChat.sendMessage(message).then(function () {
            firstChat.id = originalID;
            done(true);
        });
        return true;
    } else {
        firstChat.sendMessage(message);
        firstChat.id = originalID;
        return true;
    }

    if (done !== undefined)
        done();
    else
        return false;

    return true;
}

window.WAPI.sendMessage = function (id, message, done) {
    const Chats = window.Store.Chat.models;

    for (const chat in Chats) {
        if (isNaN(chat)) {
            continue;
        }

        let temp = {};
        temp.name = Chats[chat].formattedTitle;
        temp.id = Chats[chat].id;
        if (temp.id === id) {
            if (done !== undefined) {
                Chats[chat].sendMessage(message).then(function () {
                    function sleep(ms) {
                        return new Promise(resolve => setTimeout(resolve, ms));
                    }

                    var trials = 0;

                    function check() {
                        for (let i = Chats[chat].msgs.models.length - 1; i >= 0; i--) {
                            let msg = Chats[chat].msgs.models[i];

                            if (!msg.senderObj.isMe || msg.body != message) {
                                continue;
                            }
                            done(WAPI._serializeMessageObj(msg));
                            return True;
                        }
                        trials += 1;
                        console.log(trials);
                        if (trials > 30) {
                            done(true);
                            return;
                        }
                        sleep(500).then(check);
                    }
                    check();
                });
                return true;
            } else {
                Chats[chat].sendMessage(message);
                return true;
            }
        }
    }
};

window.WAPI.sendMessage2 = function (id, message, done) {
    const Chats = window.Store.Chat.models;

    for (const chat in Chats) {
        if (isNaN(chat)) {
            continue;
        }

        let temp = {};
        temp.name = Chats[chat].formattedTitle;
        temp.id = Chats[chat].id;
        if (temp.id === id) {
            try {
                if (done !== undefined) {
                    Chats[chat].sendMessage(message).then(function () {
                        done(true);
                    });
                } else {
                    Chats[chat].sendMessage(message);
                }
                return true;
            } catch (error) {
                return false;
            }
        }
    }
    return false;
};


window.WAPI.sendSeen = function (id, done) {
    const Chats = window.Store.Chat.models;

    for (const chat in Chats) {
        if (isNaN(chat)) {
            continue;
        }

        let temp = {};
        temp.name = Chats[chat].formattedTitle;
        temp.id = Chats[chat].id;
        if (temp.id === id) {
            if (done !== undefined) {
                Chats[chat].sendSeen(false).then(function () {
                    done(true);
                });
                return true;
            } else {
                Chats[chat].sendSeen(false);
                return true;
            }
        }
    }
    if (done !== undefined) {
        done();
    } else {
        return false;
    }
    return false;
};

function isChatMessage(message) {
    if (message.isSentByMe) {
        return false;
    }
    if (message.isNotification) {
        return false;
    }
    if (!message.isUserCreatedType) {
        return false;
    }
    return true;
}


window.WAPI.getUnreadMessages = function (includeMe, includeNotifications, use_unread_count, done) {
    const chats = window.Store.Chat.models;
    let output = [];
    for (let chat in chats) {
        if (isNaN(chat)) {
            continue;
        }

        let messageGroupObj = chats[chat];
        let messageGroup = WAPI._serializeChatObj(messageGroupObj);
        messageGroup.messages = [];

        const messages = messageGroupObj.msgs.models;
        for (let i = messages.length - 1; i >= 0; i--) {
            let messageObj = messages[i];
            if (typeof (messageObj.isNewMsg) != "boolean" || messageObj.isNewMsg === false) {
                continue;
            } else {
                messageObj.isNewMsg = false;
                let message = WAPI.processMessageObj(messageObj, includeMe, includeNotifications);
                if (message) {
                    messageGroup.messages.push(message);
                }
            }
        }

        if (messageGroup.messages.length > 0) {
            output.push(messageGroup);
        } else { // no messages with isNewMsg true
           if (use_unread_count) {
               let n = messageGroupObj.unreadCount; // will use unreadCount attribute to fetch last n messages from sender
               for (let i = messages.length - 1; i >= 0; i--) {
                   let messageObj = messages[i];
                   if (n > 0) {
                       if (!messageObj.isSentByMe) {
                           let message = WAPI.processMessageObj(messageObj, includeMe, includeNotifications);
                           messageGroup.messages.unshift(message);
                           n -= 1;
                       }
                   } else if (n === -1) { // chat was marked as unread so will fetch last message as unread
                       if (!messageObj.isSentByMe) {
                           let message = WAPI.processMessageObj(messageObj, includeMe, includeNotifications);
                           messageGroup.messages.unshift(message);
                           break;
                       }
                   } else { // unreadCount = 0
                       break;
                   }
               }
               if (messageGroup.messages.length > 0) {
                   messageGroupObj.unreadCount = 0; // reset unread counter
                   output.push(messageGroup);
               }
           }
         }
    }
    if (done !== undefined) {
        done(output);
    }
    return output;
};

window.WAPI.getGroupOwnerID = async function (id, done) {
    const output = (await WAPI.getGroupMetadata(id)).owner.id;
    if (done !== undefined) {
        done(output);
    }
    return output;

};

window.WAPI.getCommonGroups = async function (id, done) {
    let output = [];

    groups = window.WAPI.getAllGroups();

    for (let idx in groups) {
        try {
            participants = await window.WAPI.getGroupParticipantIDs(groups[idx].id);
            if (participants.filter((participant) => participant == id).length) {
                output.push(groups[idx]);
            }
        } catch (err) {
            console.log("Error in group:");
            console.log(groups[idx]);
            console.log(err);
        }
    }

    if (done !== undefined) {
        done(output);
    }
    return output;
};

window.WAPI.downloadFile = function (url, done) {
    let xhr = new XMLHttpRequest();


    xhr.onload = function () {
        if (xhr.readyState == 4) {
            if (xhr.status == 200) {
                let reader = new FileReader();
                reader.readAsDataURL(xhr.response);
                reader.onload = function (e) {
                    done(reader.result.substr(reader.result.indexOf(',') + 1))
                };
            } else {
                console.error(xhr.statusText);
            }
        } else {
            console.log(err);
            done(false);
        }
    };

    xhr.open("GET", url, true);
    xhr.responseType = 'blob';
    xhr.send(null);
};

window.WAPI.getBatteryLevel = function (done) {
    if (window.Store.Conn.plugged) {
        if (done !== undefined) {
            done(100);
        }
        return 100;
    }
    output = window.Store.Conn.battery;
    if (done !== undefined) {
        done(output);
    }
    return output;
};

window.WAPI.deleteConversation = function (chatId, done) {
    let conversation = window.Store.Chat.models.find((chat) => chat.id === chatId);
    let lastReceivedKey = conversation.__x_lastReceivedKey;
    Store.WapDelete.setSubProtocol(10);
    Store.WapDelete.sendConversationDelete(chatId, lastReceivedKey).then(
        function(response){
            if (done !== undefined) {
                done(response.status);
            }
        }
    );

    return true;
};

window.WAPI.newMessagesCallbacks = [];
window.WAPI.newMessagesListener = null;
window.WAPI.waitNewMessages = function(rmCallbackAfterUse = true, done) {
    window.WAPI.newMessagesCallbacks.push({callback: done, rmAfterUse: rmCallbackAfterUse});
    if(window.WAPI.newMessagesListener == null) {
        window.WAPI.newMessagesListener = window.Store.EventListener.listenTo(window.Store.Msg, 'add', function(e) {
            if (e && e.isNewMsg && !e.isSentByMe) {
                var removeCallbacks = [];
                window.WAPI.newMessagesCallbacks.forEach(function(callbackObj) {
                    callbackObj.callback(e);
                    if(callbackObj.rmAfterUse === true) {
                        removeCallbacks.push(callbackObj);
                    }
                });
                
                // Remove removable callbacks.
                removeCallbacks.forEach(function(rmCallbackObj) {
                    window.WAPI.newMessagesCallbacks.splice(window.WAPI.newMessagesCallbacks.indexOf(rmCallbackObj), 1);
                });
            }
        });
    }
    return true;
}<|MERGE_RESOLUTION|>--- conflicted
+++ resolved
@@ -8,18 +8,13 @@
                 if ((typeof modules[idx] === "object") && (modules[idx] !== null)) {
                     let first = Object.values(modules[idx])[0];
                     if ((typeof first === "object") && (first.exports)) {
-<<<<<<< HEAD
                         let store, wap, wapDelete, conn, eventListener;
-=======
-                        let store, wap, conn;
->>>>>>> c673d695
                         for (let idx2 in modules[idx]) {
                             let module = modules(idx2);
 
                             if (!module) {
                                 continue;
                             }
-<<<<<<< HEAD
                             
                             if(module.sendConversationDelete && module.sendConversationDelete.length == 2) {
                                 wapDelete = module;
@@ -38,45 +33,27 @@
                             if (module.Chat && module.Msg) {
                                 store = module;
                                 if (wap && conn && eventListener && wapDelete) {
-=======
-
-                            if (module.Chat && module.Msg) {
-                                store = module;
-                                if (wap && conn) {
->>>>>>> c673d695
                                     break;
                                 }
                             }
                             if (module.createGroup) {
                                 wap = module;
-<<<<<<< HEAD
                                 if (store && conn && eventListener && wapDelete) {
-=======
-                                if (store&& conn) {
->>>>>>> c673d695
                                     break;
                                 }
                             }
                             if (module.default && module.default.ref && module.default.refTTL) {
                                 conn = module.default;
-<<<<<<< HEAD
                                 if (store && wap && eventListener && wapDelete) {
-=======
-                                if (store && wap) {
->>>>>>> c673d695
                                     break;
                                 }
                             }
                         }
                         window.Store = store;
                         store.Wap = wap;
-<<<<<<< HEAD
                         store.WapDelete = wapDelete;
                         store.Conn = conn;
                         store.EventListener = eventListener;
-=======
-                        store.Conn = conn;
->>>>>>> c673d695
 
                         return store;
                     }
@@ -165,7 +142,6 @@
     });
 };
 
-<<<<<<< HEAD
 window.WAPI.createGroup = function (name, contactsId) {
     if (!Array.isArray(contactsId)) {
         contactsId = [contactsId];
@@ -174,8 +150,6 @@
     return window.Store.Wap.createGroup(name, contactsId);
 };
 
-=======
->>>>>>> c673d695
 window.WAPI.getAllContacts = function (done) {
     const contacts = window.Store.Contact.map((contact) => WAPI._serializeContactObj(contact));
 
@@ -1069,4 +1043,4 @@
         });
     }
     return true;
-}+};