/* eslint-disable */
/**
 * This script contains WAPI functions that need to be run in the context of the webpage
 */

/**
 * Auto discovery the webpack object references of instances that contains all functions used by the WAPI
 * functions and creates the Store object.
 */
if (!window.Store) {
    (function() {
        function getStore(modules) {
            let foundCount = 0;
            let neededObjects = [
                { id: "Store", conditions: (module) => (module.Chat && module.Msg) ? module : null },
                { id: "Wap", conditions: (module) => (module.createGroup) ? module : null },
                { id: "MediaCollection", conditions: (module) => (module.default && module.default.prototype && module.default.prototype.processFiles !== undefined) ? module.default : null },
                { id: "WapDelete", conditions: (module) => (module.sendConversationDelete && module.sendConversationDelete.length == 2) ? module : null },
                { id: "Conn", conditions: (module) => (module.default && module.default.ref && module.default.refTTL) ? module.default : null },
                { id: "WapQuery", conditions: (module) => (module.queryExist) ? module : null },
                { id: "ProtoConstructor", conditions: (module) => (module.prototype && module.prototype.constructor.toString().indexOf('binaryProtocol deprecated version') >= 0) ? module : null },
                { id: "UserConstructor", conditions: (module) => (module.default && module.default.prototype && module.default.prototype.isServer && module.default.prototype.isUser) ? module.default : null }
            ];

            for (let idx in modules) {
                if ((typeof modules[idx] === "object") && (modules[idx] !== null)) {
                    let first = Object.values(modules[idx])[0];
                    if ((typeof first === "object") && (first.exports)) {
                        for (let idx2 in modules[idx]) {
                            let module = modules(idx2);
                            if (!module) {
                                continue;
                            }

                            neededObjects.forEach((needObj) => {
                                if(!needObj.conditions || needObj.foundedModule) return;
                                let neededModule = needObj.conditions(module);
                                if(neededModule !== null) {
                                    foundCount++;
                                    needObj.foundedModule = neededModule;
                                }
                            });

                            if(foundCount == neededObjects.length) {
                                break;
                            }
                        }

                        let neededStore = neededObjects.find((needObj) => needObj.id === "Store");
                        window.Store = neededStore.foundedModule ? neededStore.foundedModule : {};
                        neededObjects.splice(neededObjects.indexOf(neededStore), 1);
                        neededObjects.forEach((needObj) => {
                            if(needObj.foundedModule) {
                                window.Store[needObj.id] = needObj.foundedModule;
                            }
                        });

                        return window.Store;
                    }
                }
            }
        }

        webpackJsonp([], {'parasite': (x, y, z) => getStore(z)}, 'parasite');
    })();
}

window.WAPI = {
    lastRead: {}
};

window.WAPI._serializeRawObj = (obj) => {
    if (obj) {
        return obj.toJSON();
    }
    return {}
};

/**
 * Serializes a chat object
 *
 * @param rawChat Chat object
 * @returns {{}}
 */

window.WAPI._serializeChatObj = (obj) => {
    if (obj == undefined) {
        return null;
    }

    return Object.assign(window.WAPI._serializeRawObj(obj), {
        kind: obj.kind,
        isGroup: obj.isGroup,
        contact: obj['contact'] ? window.WAPI._serializeContactObj(obj['contact']) : null,
        groupMetadata: obj["groupMetadata"] ? window.WAPI._serializeRawObj(obj["groupMetadata"]) : null,
        presence: obj["presence"] ? window.WAPI._serializeRawObj(obj["presence"]) : null,
        msgs: null
    });
};

window.WAPI._serializeContactObj = (obj) => {
    if (obj == undefined) {
        return null;
    }

    return Object.assign(window.WAPI._serializeRawObj(obj), {
        formattedName: obj.formattedName,
        isHighLevelVerified: obj.isHighLevelVerified,
        isMe: obj.isMe,
        isMyContact: obj.isMyContact,
        isPSA: obj.isPSA,
        isUser: obj.isUser,
        isVerified: obj.isVerified,
        isWAContact: obj.isWAContact,
        profilePicThumbObj: obj.profilePicThumb ? WAPI._serializeProfilePicThumb(obj.profilePicThumb) : {},
        statusMute: obj.statusMute,
        msgs: null
    });
};

window.WAPI._serializeMessageObj = (obj) => {
    if (obj == undefined) {
        return null;
    }

    return Object.assign(window.WAPI._serializeRawObj(obj), {
        id: obj.id._serialized,
        cid: obj['cid'],
        sender: obj["senderObj"] ? WAPI._serializeContactObj(obj["senderObj"]) : null,
        timestamp: obj["t"],
        content: obj["body"],
        isGroupMsg: obj.isGroupMsg,
        isLink: obj.isLink,
        isMMS: obj.isMMS,
        isMedia: obj.isMedia,
        isNotification: obj.isNotification,
        isPSA: obj.isPSA,
        type: obj.type,
        chat: WAPI._serializeChatObj(obj['chat']),
        chatId: obj.id.remote,
        quotedMsgObj: WAPI._serializeMessageObj(obj['_quotedMsgObj']),
        mediaData: window.WAPI._serializeRawObj(obj['mediaData'])
    });
};

window.WAPI._serializeNumberStatusObj = (obj) => {
    if (obj == undefined) {
        return null;
    }

    return Object.assign({}, {
        id: obj.jid,
        status: obj.status,
        isBusiness: (obj.biz === true),
        canReceiveMessage: (obj.status === 200)
    });
};

window.WAPI._serializeProfilePicThumb = (obj) => {
    if (obj == undefined) {
        return null;
    }

    return Object.assign({}, {
        eurl: obj.eurl,
        id: obj.id,
        img: obj.img,
        imgFull: obj.imgFull,
        raw: obj.raw,
        tag: obj.tag
    });
}
window.WAPI.createGroup = function (name, contactsId) {
    if (!Array.isArray(contactsId)) {
        contactsId = [contactsId];
    }

    return window.Store.Wap.createGroup(name, contactsId);
};

window.WAPI.getAllContacts = function (done) {
    const contacts = window.Store.Contact.map((contact) => WAPI._serializeContactObj(contact));

    if (done !== undefined) done(contacts);
    return contacts;
};

/**
 * Fetches all contact objects from store, filters them
 *
 * @param done Optional callback function for async execution
 * @returns {Array|*} List of contacts
 */
window.WAPI.getMyContacts = function (done) {
    const contacts = window.Store.Contact.filter((contact) => contact.isMyContact === true).map((contact) => WAPI._serializeContactObj(contact));
    if (done !== undefined) done(contacts);
    return contacts;
};

/**
 * Fetches contact object from store by ID
 *
 * @param id ID of contact
 * @param done Optional callback function for async execution
 * @returns {T|*} Contact object
 */
window.WAPI.getContact = function (id, done) {
    const found = window.Store.Contact.get(id);

    if (done !== undefined) done(window.WAPI._serializeContactObj(found))
    return window.WAPI._serializeContactObj(found);
};

/**
 * Fetches all chat objects from store
 *
 * @param done Optional callback function for async execution
 * @returns {Array|*} List of chats
 */
window.WAPI.getAllChats = function (done) {
    const chats = window.Store.Chat.map((chat) => WAPI._serializeChatObj(chat));

    if (done !== undefined) done(chats);
    return chats;
};

window.WAPI.haveNewMsg = function (chat) {
    return chat.unreadCount > 0;
};

window.WAPI.getAllChatsWithNewMsg = function (done) {
    const chats = window.Store.Chat.filter(window.WAPI.haveNewMsg).map((chat) => WAPI._serializeChatObj(chat));

    if (done !== undefined) done(chats);
    return chats;
};

/**
 * Fetches all chat IDs from store
 *
 * @param done Optional callback function for async execution
 * @returns {Array|*} List of chat id's
 */
window.WAPI.getAllChatIds = function (done) {
    const chatIds = window.Store.Chat.map((chat) => chat.id._serialized || chat.id);

    if (done !== undefined) done(chatIds);
    return chatIds;
};

/**
 * Fetches all groups objects from store
 *
 * @param done Optional callback function for async execution
 * @returns {Array|*} List of chats
 */
window.WAPI.getAllGroups = function (done) {
    const groups = window.Store.Chat.filter((chat) => chat.isGroup);

    if (done !== undefined) done(groups);
    return groups;
};

/**
 * Fetches chat object from store by ID
 *
 * @param id ID of chat
 * @param done Optional callback function for async execution
 * @returns {T|*} Chat object
 */
window.WAPI.getChat = function (id, done) {
    id = typeof id == "string" ? id : id._serialized;
    const found = window.Store.Chat.get(id);
    if (done !== undefined) done(found);
    return found;
}

window.WAPI.getChatByName = function (name, done) {
    const found = window.Store.Chat.find((chat) => chat.name === name);
    if (done !== undefined) done(found);
    return found;
};

window.WAPI.sendImageFromDatabasePicBot = function (picId, chatId, caption) {
    var chatDatabase = window.WAPI.getChatByName('DATABASEPICBOT');
    var msgWithImg = chatDatabase.msgs.find((msg) => msg.caption == picId);
    if (msgWithImg === undefined) {
        return false;
    }
    var chatSend = WAPI.getChat(chatId);
    if (chatSend === undefined) {
        return false;
    }
    const oldCaption = msgWithImg.caption;
    msgWithImg.id.id = window.WAPI.getNewId();
    msgWithImg.id.remote = chatId;
    msgWithImg.t = Math.ceil(new Date().getTime() / 1000);
    msgWithImg.to = chatId;
    if (caption !== undefined && caption !== '') {
        msgWithImg.caption = caption;
    } else {
        msgWithImg.caption = '';
    }
    msgWithImg.collection.send(msgWithImg).then(function (e) {
        msgWithImg.caption = oldCaption;
    });

    return true;
};

window.WAPI.sendMessageWithThumb = function (thumb, url, title, description, chatId,done) {
    var chatSend = WAPI.getChat(chatId);
    if (chatSend === undefined) {
        if(done!==undefined) done(false);
        return false;
    }
    var linkPreview = {canonicalUrl: url,
        description: description,
        matchedText: url,
        title: title,
        thumbnail: thumb};
    chatSend.sendMessage(url, {linkPreview: linkPreview, mentionedJidList: [], quotedMsg: null, quotedMsgAdminGroupJid: null});
    if(done!==undefined) done(true);
    return true;
};

window.WAPI.getNewId = function () {
    var text = "";
    var possible = "ABCDEFGHIJKLMNOPQRSTUVWXYZabcdefghijklmnopqrstuvwxyz0123456789";
    for (var i = 0; i < 20; i++)
        text += possible.charAt(Math.floor(Math.random() * possible.length));
    return text;
};

window.WAPI.getChatById = function (id, done) {
    let found = window.WAPI.getChat(id);
    if (found) {
        found = WAPI._serializeChatObj(found);
    } else {
        found = false;
    }

    if (done !== undefined) done(found);
    return found;
};


/**
 * I return all unread messages from an asked chat and mark them as read.
 *
 * :param id: chat id
 * :type  id: string
 *
 * :param includeMe: indicates if user messages have to be included
 * :type  includeMe: boolean
 *
 * :param includeNotifications: indicates if notifications have to be included
 * :type  includeNotifications: boolean
 *
 * :param done: callback passed by selenium
 * :type  done: function
 *
 * :returns: list of unread messages from asked chat
 * :rtype: object
 */
window.WAPI.getUnreadMessagesInChat = function (id, includeMe, includeNotifications, done) {
    // get chat and its messages
    let chat = WAPI.getChat(id);
    let messages = chat.msgs.models;

    // initialize result list
    let output = [];

    // look for unread messages, newest is at the end of array
    for (let i = messages.length - 1; i >= 0; i--)
    {
        // system message: skip it
        if (i === "remove") {
            continue;
        }

        // get message
        let messageObj = messages[i];

        // found a read message: stop looking for others
        if (typeof (messageObj.isNewMsg) !== "boolean" || messageObj.isNewMsg === false) {
            continue;
        } else {
            messageObj.isNewMsg = false;
            // process it
            let message = WAPI.processMessageObj(messageObj,
                    includeMe,
                    includeNotifications);

            // save processed message on result list
            if (message)
                output.push(message);
        }
    }
    // callback was passed: run it
    if (done !== undefined) done(output);
    // return result list
    return output;
}
;


/**
 * Load more messages in chat object from store by ID
 *
 * @param id ID of chat
 * @param done Optional callback function for async execution
 * @returns None
 */
window.WAPI.loadEarlierMessages = function (id, done) {
    const found = window.WAPI.getChat(id);
    if (done !== undefined) {
        found.loadEarlierMsgs().then(function () {
            done()
        });
    } else {
        found.loadEarlierMsgs();
    }
};

/**
 * Load more messages in chat object from store by ID
 *
 * @param id ID of chat
 * @param done Optional callback function for async execution
 * @returns None
 */
window.WAPI.loadAllEarlierMessages = function (id, done) {
    const found = window.WAPI.getChat(id);
    x = function () {
        if (!found.msgs.msgLoadState.noEarlierMsgs) {
            found.loadEarlierMsgs().then(x);
        } else if (done) {
            done();
        }
    };
    x();
};

window.WAPI.asyncLoadAllEarlierMessages = function (id, done) {
    done();
    window.WAPI.loadAllEarlierMessages(id);
};

window.WAPI.areAllMessagesLoaded = function (id, done) {
    const found = window.WAPI.getChat(id);
    if (!found.msgs.msgLoadState.noEarlierMsgs) {
        if (done) done(false);
        return false
    }
    if (done) done(true);
    return true
};

/**
 * Load more messages in chat object from store by ID till a particular date
 *
 * @param id ID of chat
 * @param lastMessage UTC timestamp of last message to be loaded
 * @param done Optional callback function for async execution
 * @returns None
 */

window.WAPI.loadEarlierMessagesTillDate = function (id, lastMessage, done) {
    const found = window.WAPI.getChat(id);
    x = function () {
        if (found.msgs.models[0].t > lastMessage) {
            found.loadEarlierMsgs().then(x);
        } else {
            done();
        }
    };
    x();
};


/**
 * Fetches all group metadata objects from store
 *
 * @param done Optional callback function for async execution
 * @returns {Array|*} List of group metadata
 */
window.WAPI.getAllGroupMetadata = function (done) {
    const groupData = window.Store.GroupMetadata.map((groupData) => groupData.all);

    if (done !== undefined) done(groupData);
    return groupData;
};

/**
 * Fetches group metadata object from store by ID
 *
 * @param id ID of group
 * @param done Optional callback function for async execution
 * @returns {T|*} Group metadata object
 */
window.WAPI.getGroupMetadata = async function (id, done) {
    let output = window.Store.GroupMetadata.get(id);

    if (output !== undefined) {
        if (output.stale) {
            await output.update();
        }
    }

    if (done !== undefined) done(output);
    return output;

};


/**
 * Fetches group participants
 *
 * @param id ID of group
 * @returns {Promise.<*>} Yields group metadata
 * @private
 */
window.WAPI._getGroupParticipants = async function (id) {
    const metadata = await WAPI.getGroupMetadata(id);
    return metadata.participants;
};

/**
 * Fetches IDs of group participants
 *
 * @param id ID of group
 * @param done Optional callback function for async execution
 * @returns {Promise.<Array|*>} Yields list of IDs
 */
window.WAPI.getGroupParticipantIDs = async function (id, done) {
    const output = (await WAPI._getGroupParticipants(id))
            .map((participant) => participant.id);

    if (done !== undefined) done(output);
    return output;
};

window.WAPI.getGroupAdmins = async function (id, done) {
    const output = (await WAPI._getGroupParticipants(id))
            .filter((participant) => participant.isAdmin)
            .map((admin) => admin.id);

    if (done !== undefined) done(output);
    return output;
};

/**
 * Gets object representing the logged in user
 *
 * @returns {Array|*|$q.all}
 */
window.WAPI.getMe = function (done) {
    const rawMe = window.Store.Contact.get(window.Store.Conn.me);

    if (done !== undefined) done(rawMe.all);
    return rawMe.all;
};

window.WAPI.isLoggedIn = function (done) {
    // Contact always exists when logged in
    const isLogged = window.Store.Contact && window.Store.Contact.checksum !== undefined;

    if (done !== undefined) done(isLogged);
    return isLogged;
};

window.WAPI.processMessageObj = function (messageObj, includeMe, includeNotifications) {
    if (messageObj.isNotification) {
        if (includeNotifications)
            return WAPI._serializeMessageObj(messageObj);
        else
            return;
        // System message
        // (i.e. "Messages you send to this chat and calls are now secured with end-to-end encryption...")
    } else if (messageObj.id.fromMe === false || includeMe) {
        return WAPI._serializeMessageObj(messageObj);
    }
    return;
};

window.WAPI.getAllMessagesInChat = function (id, includeMe, includeNotifications, done) {
    const chat = WAPI.getChat(id);
    let output = [];
    const messages = chat.msgs.models;
    for (const i in messages) {
        if (i === "remove") {
            continue;
        }
        const messageObj = messages[i];

        let message = WAPI.processMessageObj(messageObj, includeMe, includeNotifications)
        if (message)
            output.push(message);
    }
    if (done !== undefined) done(output);
    return output;
};

window.WAPI.getAllMessageIdsInChat = function (id, includeMe, includeNotifications, done) {
    const chat = WAPI.getChat(id);
    let output = [];
    const messages = chat.msgs.models;
    for (const i in messages) {
        if ((i === "remove")
                || (!includeMe && messages[i].isMe)
                || (!includeNotifications && messages[i].isNotification)) {
            continue;
        }
        output.push(messages[i].id._serialized);
    }
    if (done !== undefined) done(output);
    return output;
};

window.WAPI.getMessageById = function (id, done) {
    let result = false;
    try {
        let msg = window.Store.Msg.get(id);
        if (msg) {
            result = WAPI.processMessageObj(msg, true, true);
        }
    } catch (err) { }

    if (done !== undefined) {
        done(result);
    } else {
        return result;
    }
};

window.WAPI.ReplyMessage = function (idMessage, message, done) {
    var messageObject = window.Store.Msg.get(idMessage);
    if (messageObject === undefined) {
        if (done !== undefined) done(false);
        return false;
    }
    messageObject = messageObject.value();

    const chat = window.Store.Chat.get(messageObject.chat.id)
    if (chat !== undefined){
        if (done !== undefined) {
            chat.sendMessage(message, null, messageObject).then(function () {
                function sleep(ms) {
                    return new Promise(resolve => setTimeout(resolve, ms));
                }

                var trials = 0;

                function check() {
                    for (let i = chat.msgs.models.length - 1; i >= 0; i--) {
                        let msg = chat.msgs.models[i];

                        if (!msg.senderObj.isMe || msg.body != message) {
                            continue;
                        }
                        done(WAPI._serializeMessageObj(msg));
                        return True;
                    }
                    trials += 1;
                    console.log(trials);
                    if (trials > 30) {
                        done(true);
                        return;
                    }
                    sleep(500).then(check);
                }
                check();
            });
            return true;
        } else {
            chat.sendMessage(message, null, messageObject);
            return true;
        }
    } else {
        if (done !== undefined) done(false);
        return false;
    }
};

window.WAPI.sendMessageToID = function (id, message, done) {
    try {
        var idUser = new window.Store.UserConstructor(id);
        // create new chat
        return Store.Chat.find(idUser).then((chat) => {
            if (done !== undefined) {
                chat.sendMessage(message).then(function () {
                    done(true);
                });
                return true;
            } else {
                chat.sendMessage(message);
                return true;
            }
        });
    } catch (e) {
        if (window.Store.Chat.length === 0)
            return false;

        firstChat = Store.Chat.models[0];
        var originalID = firstChat.id;
        firstChat.id = typeof originalID === "string" ? id : new window.Store.UserConstructor(id);
        if (done !== undefined) {
            firstChat.sendMessage(message).then(function () {
                firstChat.id = originalID;
                done(true);
            });
            return true;
        } else {
            firstChat.sendMessage(message);
            firstChat.id = originalID;
            return true;
        }
    }
<<<<<<< HEAD

    if (done !== undefined) done(false);
    return false;
}
=======
};
>>>>>>> af1d07c3

window.WAPI.sendMessage = function (id, message, done) {
    var chat = window.WAPI.getChat(id);
    if (chat !== undefined) {
        if (done !== undefined) {
            chat.sendMessage(message).then(function () {
                function sleep(ms) {
                    return new Promise(resolve => setTimeout(resolve, ms));
                }

                var trials = 0;

                function check() {
                    for (let i = chat.msgs.models.length - 1; i >= 0; i--) {
                        let msg = chat.msgs.models[i];

                        if (!msg.senderObj.isMe || msg.body != message) {
                            continue;
                        }
                        done(WAPI._serializeMessageObj(msg));
                        return True;
                    }
                    trials += 1;
                    console.log(trials);
                    if (trials > 30) {
                        done(true);
                        return;
                    }
                    sleep(500).then(check);
                }
                check();
            });
            return true;
        } else {
            chat.sendMessage(message);
            return true;
        }
    } else {
        if (done !== undefined) done(false);
        return false;
    }
};

window.WAPI.sendMessage2 = function (id, message, done) {
    var chat = window.WAPI.getChat(id);
    if (chat !== undefined) {
        try {
            if (done !== undefined) {
                chat.sendMessage(message).then(function () {
                    done(true);
                });
            } else {
                chat.sendMessage(message);
            }
            return true;
        } catch (error) {
            if (done !== undefined) done(false)
            return false;
        }
    }
    if (done !== undefined) done(false)
    return false;
};


window.WAPI.sendSeen = function (id, done) {
    var chat = window.WAPI.getChat(id);
    if (chat !== undefined) {
        if (done !== undefined) {
            chat.sendSeen(false).then(function () {
                done(true);
            });
            return true;
        } else {
            chat.sendSeen(false);
            return true;
        }
    }
    if (done !== undefined) done();
    return false;
};

function isChatMessage(message) {
    if (message.isSentByMe) {
        return false;
    }
    if (message.isNotification) {
        return false;
    }
    if (!message.isUserCreatedType) {
        return false;
    }
    return true;
}


window.WAPI.getUnreadMessages = function (includeMe, includeNotifications, use_unread_count, done) {
    const chats = window.Store.Chat.models;
    let output = [];
    for (let chat in chats) {
        if (isNaN(chat)) {
            continue;
        }

        let messageGroupObj = chats[chat];
        let messageGroup = WAPI._serializeChatObj(messageGroupObj);
        messageGroup.messages = [];

        const messages = messageGroupObj.msgs.models;
        for (let i = messages.length - 1; i >= 0; i--) {
            let messageObj = messages[i];
            if (typeof (messageObj.isNewMsg) != "boolean" || messageObj.isNewMsg === false) {
                continue;
            } else {
                messageObj.isNewMsg = false;
                let message = WAPI.processMessageObj(messageObj, includeMe, includeNotifications);
                if (message) {
                    messageGroup.messages.push(message);
                }
            }
        }

        if (messageGroup.messages.length > 0) {
            output.push(messageGroup);
        } else { // no messages with isNewMsg true
            if (use_unread_count) {
                let n = messageGroupObj.unreadCount; // will use unreadCount attribute to fetch last n messages from sender
                for (let i = messages.length - 1; i >= 0; i--) {
                    let messageObj = messages[i];
                    if (n > 0) {
                        if (!messageObj.isSentByMe) {
                            let message = WAPI.processMessageObj(messageObj, includeMe, includeNotifications);
                            messageGroup.messages.unshift(message);
                            n -= 1;
                        }
                    } else if (n === -1) { // chat was marked as unread so will fetch last message as unread
                        if (!messageObj.isSentByMe) {
                            let message = WAPI.processMessageObj(messageObj, includeMe, includeNotifications);
                            messageGroup.messages.unshift(message);
                            break;
                        }
                    } else { // unreadCount = 0
                        break;
                    }
                }
                if (messageGroup.messages.length > 0) {
                    messageGroupObj.unreadCount = 0; // reset unread counter
                    output.push(messageGroup);
                }
            }
        }
    }
    if (done !== undefined) {
        done(output);
    }
    return output;
};

window.WAPI.getGroupOwnerID = async function (id, done) {
    const output = (await WAPI.getGroupMetadata(id)).owner.id;
    if (done !== undefined) {
        done(output);
    }
    return output;

};

window.WAPI.getCommonGroups = async function (id, done) {
    let output = [];

    groups = window.WAPI.getAllGroups();

    for (let idx in groups) {
        try {
            participants = await window.WAPI.getGroupParticipantIDs(groups[idx].id);
            if (participants.filter((participant) => participant == id).length) {
                output.push(groups[idx]);
            }
        } catch (err) {
            console.log("Error in group:");
            console.log(groups[idx]);
            console.log(err);
        }
    }

    if (done !== undefined) {
        done(output);
    }
    return output;
};


window.WAPI.getProfilePicSmallFromId = function(id, done) {
    window.Store.ProfilePicThumb.find(id).then(function(d) {
        if(d.img !== undefined) {
            window.WAPI.downloadFileWithCredentials(d.img, done);
        } else {
            done(false);
        }
    })
};

window.WAPI.getProfilePicFromId = function(id, done) {
    window.Store.ProfilePicThumb.find(id).then(function(d) {
        if(d.imgFull !== undefined) {
            window.WAPI.downloadFileWithCredentials(d.imgFull, done);
        } else {
            done(false);
        }
    })
};

window.WAPI.downloadFileWithCredentials = function (url, done) {
    let xhr = new XMLHttpRequest();


    xhr.onload = function () {
        if (xhr.readyState == 4) {
            if (xhr.status == 200) {
                let reader = new FileReader();
                reader.readAsDataURL(xhr.response);
                reader.onload = function (e) {
                    done(reader.result.substr(reader.result.indexOf(',') + 1))
                };
            } else {
                console.error(xhr.statusText);
            }
        } else {
            console.log(err);
            done(false);
        }
    };

    xhr.open("GET", url, true);
    xhr.withCredentials = true;
    xhr.responseType = 'blob';
    xhr.send(null);
};


window.WAPI.downloadFile = function (url, done) {
    let xhr = new XMLHttpRequest();


    xhr.onload = function () {
        if (xhr.readyState == 4) {
            if (xhr.status == 200) {
                let reader = new FileReader();
                reader.readAsDataURL(xhr.response);
                reader.onload = function (e) {
                    done(reader.result.substr(reader.result.indexOf(',') + 1))
                };
            } else {
                console.error(xhr.statusText);
            }
        } else {
            console.log(err);
            done(false);
        }
    };

    xhr.open("GET", url, true);
    xhr.responseType = 'blob';
    xhr.send(null);
};

window.WAPI.getBatteryLevel = function (done) {
    if (window.Store.Conn.plugged) {
        if (done !== undefined) {
            done(100);
        }
        return 100;
    }
    output = window.Store.Conn.battery;
    if (done !== undefined) {
        done(output);
    }
    return output;
};

window.WAPI.deleteConversation = function (chatId, done) {
<<<<<<< HEAD
    let conversation = window.WAPI.getChat(chatId);
    let lastReceivedKey = conversation.lastReceivedKey;
    let subProtocol = new window.Store.ProtoConstructor(10);
    window.Store.WapDelete.BinaryProtocol = subProtocol;
    window.Store.WapDelete.N = subProtocol.Node;
    window.Store.WapDelete.sendConversationDelete(chatId, lastReceivedKey).then((response) => {
=======
    let userId = new window.Store.UserConstructor(chatId);
    let conversation = window.Store.Chat.get(userId);

    if(!conversation) {
        if(done !== undefined) {
            done(false);
        }
        return false;
    }

    conversation.sendDelete().then(() => {
>>>>>>> af1d07c3
        if (done !== undefined) {
            done(true);
        }
    }).catch(() => {
        if (done !== undefined) {
            done(false);
        }
    });

    return true;
};

window.WAPI.checkNumberStatus = function(id, done) {
    window.Store.WapQuery.queryExist(id).then((result) => {
        if(done !== undefined) {
            if(result.jid === undefined) throw 404;
            done(window.WAPI._serializeNumberStatusObj(result));
        }
    }).catch((e) => {
        if(done !== undefined) {
            done(window.WAPI._serializeNumberStatusObj({
                status: e,
                jid: id
            }));
        }
    });

    return true;
};

/**
 * New messages observable functions.
 */
window.WAPI._newMessagesQueue = [];
window.WAPI._newMessagesBuffer = (sessionStorage.getItem('saved_msgs') != null) ?
    JSON.parse(sessionStorage.getItem('saved_msgs')) : [];
window.WAPI._newMessagesDebouncer = null;
window.WAPI._newMessagesCallbacks = [];
window.Store.Msg.off('add');
sessionStorage.removeItem('saved_msgs');

window.WAPI._newMessagesListener = window.Store.Msg.on('add', (newMessage) => {
    if (newMessage && newMessage.isNewMsg && !newMessage.isSentByMe) {
        let message = window.WAPI.processMessageObj(newMessage, false, false);
        if (message) {
            window.WAPI._newMessagesQueue.push(message);
            window.WAPI._newMessagesBuffer.push(message);
        }

        // Starts debouncer time to don't call a callback for each message if more than one message arrives
        // in the same second
        if(!window.WAPI._newMessagesDebouncer && window.WAPI._newMessagesQueue.length > 0) {
            window.WAPI._newMessagesDebouncer = setTimeout(() => {
                window.WAPI._newMessagesDebouncer = null;
                let queuedMessages = window.WAPI._newMessagesQueue;
                window.WAPI._newMessagesQueue = [];

                let removeCallbacks = [];
                window.WAPI._newMessagesCallbacks.forEach(function(callbackObj) {
                    if(callbackObj.callback !== undefined) {
                        callbackObj.callback(queuedMessages);
                    }
                    if(callbackObj.rmAfterUse === true) {
                        removeCallbacks.push(callbackObj);
                    }
                });

                // Remove removable callbacks.
                removeCallbacks.forEach(function(rmCallbackObj) {
                    let callbackIndex = window.WAPI._newMessagesCallbacks.indexOf(rmCallbackObj);
                    window.WAPI._newMessagesCallbacks.splice(callbackIndex, 1);
                });
            }, 1000);
        }
    }
});

window.WAPI._unloadInform = (event) => {
    // Save in the buffer the ungot unreaded messages
    window.WAPI._newMessagesBuffer.forEach((message) => {
        Object.keys(message).forEach(key => message[key] === undefined ? delete message[key] : '');
    });
    sessionStorage.setItem("saved_msgs", JSON.stringify(window.WAPI._newMessagesBuffer));

    // Inform callbacks that the page will be reloaded.
    window.WAPI._newMessagesCallbacks.forEach(function(callbackObj) {
        if(callbackObj.callback !== undefined) {
            callbackObj.callback({status: -1, message: 'page will be reloaded, wait and register callback again.'});
        }
    });
};

window.addEventListener("unload", window.WAPI._unloadInform, false);
window.addEventListener("beforeunload", window.WAPI._unloadInform, false);
window.addEventListener("pageunload", window.WAPI._unloadInform, false);

/**
 * Registers a callback to be called when a new message arrives the WAPI.
 * @param rmCallbackAfterUse - Boolean - Specify if the callback need to be executed only once
 * @param done - function - Callback function to be called when a new message arrives.
 * @returns {boolean}
 */
window.WAPI.waitNewMessages = function(rmCallbackAfterUse = true, done) {
    window.WAPI._newMessagesCallbacks.push({callback: done, rmAfterUse: rmCallbackAfterUse});
    return true;
};

/**
 * Reads buffered new messages.
 * @param done - function - Callback function to be called contained the buffered messages.
 * @returns {Array}
 */
window.WAPI.getBufferedNewMessages = function(done) {
    let bufferedMessages = window.WAPI._newMessagesBuffer;
    window.WAPI._newMessagesBuffer = [];
    if(done !== undefined) {
        done(bufferedMessages);
    }
    return bufferedMessages;
};
/** End new messages observable functions **/

window.WAPI.sendImage = function (imgBase64, chatid, filename, caption, done) {
    var chat = WAPI.getChat(chatid);
    if (chat !== undefined) {
        var mediaBlob = window.WAPI.base64ImageToFile(imgBase64, filename);
        var mc = new Store.MediaCollection();
        mc.processFiles([mediaBlob], chat, 1).then(() => {
            var media = mc.models[0];
            media.sendToChat(chat, {caption: caption});
            if (done !== undefined) done(true);
        });
    } else {
        if (done !== undefined) done(false);
        return false;
    }
    return true;
};

window.WAPI.base64ImageToFile = function (b64Data, filename) {
    var arr = b64Data.split(','), mime = arr[0].match(/:(.*?);/)[1],
            bstr = atob(arr[1]), n = bstr.length, u8arr = new Uint8Array(n);
    while (n--) {
        u8arr[n] = bstr.charCodeAt(n);
    }
    return new File([u8arr], filename, {type: mime});
};

/**
 * Send contact card to a specific chat using the chat ids
 *
 * @param {string} to '000000000000@c.us'
 * @param {string|array} contact '111111111111@c.us' | ['222222222222@c.us', '333333333333@c.us, ... 'nnnnnnnnnnnn@c.us']
 */
window.WAPI.sendContact = function(to, contact) {
    if (!Array.isArray(contact)) {
        contact = [contact];
    }
    contact = contact.map((c) => {
        return window.WAPI.getChat(c).__x_contact;
    });

    if (contact.length > 1) {
        window.WAPI.getChat(to).sendContactList(contact);
    } else if (contact.length === 1) {
        window.WAPI.getChat(to).sendContact(contact[0]);
    }
};

/**
 * Create an chat ID based in a cloned one
 *
 * @param {string} chatId '000000000000@c.us'
 */
window.WAPI.getNewMessageId = function(chatId) {
    var newMsgId = Store.Msg.models[0].id.clone();

    newMsgId.fromMe = true;
    newMsgId.id = WAPI.getNewId().toUpperCase();
    newMsgId.remote = chatId;
    newMsgId._serialized = `${newMsgId.fromMe}_${newMsgId.remote}_${newMsgId.id}`

    return newMsgId;
};

/**
 * Send Customized VCard without the necessity of contact be a Whatsapp Contact
 *
 * @param {string} chatId '000000000000@c.us'
 * @param {object|array} vcard { displayName: 'Contact Name', vcard: 'BEGIN:VCARD\nVERSION:3.0\nN:;Contact Name;;;\nEND:VCARD' } | [{ displayName: 'Contact Name 1', vcard: 'BEGIN:VCARD\nVERSION:3.0\nN:;Contact Name 1;;;\nEND:VCARD' }, { displayName: 'Contact Name 2', vcard: 'BEGIN:VCARD\nVERSION:3.0\nN:;Contact Name 2;;;\nEND:VCARD' }]
 */
window.WAPI.sendVCard = function(chatId, vcard) {
    var chat = Store.Chat.get(chatId);
    var tempMsg = Object.create(Store.Msg.models.filter(msg => msg.__x_isSentByMe)[0]);
    var newId = window.WAPI.getNewMessageId(chatId);

    var extend = {
        ack: 0,
        from: Store.Conn.me,
        id: newId,
        local: !0,
        self: "out",
        t: parseInt(new Date().getTime() / 1000),
        to: chatId,
        isNewMsg: !0,
    };

    if (Array.isArray(vcard)) {
        Object.assign(extend, {
            type: "multi_vcard",
            vcardList: vcard
        });

        delete extend.body;
    } else {
        Object.assign(extend, {
            type: "vcard",
            body: vcard.vcard
        });

        delete extend.vcardList;
    }

    Object.assign(tempMsg, extend);

    chat.addAndSendMsg(tempMsg);
};<|MERGE_RESOLUTION|>--- conflicted
+++ resolved
@@ -717,14 +717,9 @@
             return true;
         }
     }
-<<<<<<< HEAD
-
     if (done !== undefined) done(false);
     return false;
 }
-=======
-};
->>>>>>> af1d07c3
 
 window.WAPI.sendMessage = function (id, message, done) {
     var chat = window.WAPI.getChat(id);
@@ -1006,14 +1001,6 @@
 };
 
 window.WAPI.deleteConversation = function (chatId, done) {
-<<<<<<< HEAD
-    let conversation = window.WAPI.getChat(chatId);
-    let lastReceivedKey = conversation.lastReceivedKey;
-    let subProtocol = new window.Store.ProtoConstructor(10);
-    window.Store.WapDelete.BinaryProtocol = subProtocol;
-    window.Store.WapDelete.N = subProtocol.Node;
-    window.Store.WapDelete.sendConversationDelete(chatId, lastReceivedKey).then((response) => {
-=======
     let userId = new window.Store.UserConstructor(chatId);
     let conversation = window.Store.Chat.get(userId);
 
@@ -1025,7 +1012,6 @@
     }
 
     conversation.sendDelete().then(() => {
->>>>>>> af1d07c3
         if (done !== undefined) {
             done(true);
         }
