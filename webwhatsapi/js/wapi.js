/**
 * This script contains WAPI functions that need to be run in the context of the webpage
 */


window.WAPI = {
    lastRead: {}
};

window.WAPI._serializeRawObj = (obj) => {
    if (obj) {
        return obj.toJSON();
    }
    return {}
};

/**
 * Serializes a chat object
 *
 * @param rawChat Chat object
 * @returns {{}}
 */

window.WAPI._serializeChatObj = (obj) => {
    if (obj == undefined) {
        return null;
    }

    return Object.assign(window.WAPI._serializeRawObj(obj), {
        kind: obj.kind,
        isGroup: obj.isGroup,
        contact: obj['contact'] ? window.WAPI._serializeContactObj(obj['contact']) : null,
        groupMetadata: obj["groupMetadata"] ? window.WAPI._serializeRawObj(obj["groupMetadata"]) : null,
        presence: obj["presence"] ? window.WAPI._serializeRawObj(obj["presence"]) : null,
        msgs: null
    });
};

window.WAPI._serializeContactObj = (obj) => {
    if (obj == undefined) {
        return null;
    }

    return Object.assign(window.WAPI._serializeRawObj(obj), {
        formattedName: obj.formattedName,
        isHighLevelVerified: obj.__x_isHighLevelVerified,
        isMe: obj.isMe,
        isMyContact: obj.isMyContact,
        isPSA: obj.isPSA,
        isUser: obj.isUser,
        isVerified: obj.isVerified,
        isWAContact: obj.isWAContact,
        profilePicThumbObj: obj.profilePicThumb ? WAPI._serializeRawObj(obj.profilePicThumb) : {},
        statusMute: obj.statusMute,
        msgs: null
    });
};

window.WAPI._serializeMessageObj = (obj) => {
    if (obj == undefined) {
        return null;
    }

    return Object.assign(window.WAPI._serializeRawObj(obj), {
        id: obj.id._serialized,
        sender: obj["senderObj"] ? WAPI._serializeContactObj(obj["senderObj"]) : null,
        timestamp: obj["t"],
        content: obj["body"],
        isGroupMsg: obj.isGroupMsg,
        isLink: obj.isLink,
        isMMS: obj.isMMS,
        isMedia: obj.isMedia,
        isNotification: obj.isNotification,
        isPSA: obj.isPSA,
        type: obj.type,
        chat: WAPI._serializeChatObj(obj['chat']),
        chatId: obj.id.remote,
        quotedMsgObj: WAPI._serializeMessageObj(obj['_quotedMsgObj']),
        mediaData: window.WAPI._serializeRawObj(obj['mediaData'])
    });
};

/**
 * Fetches all contact objects from store
 *
 * @param done Optional callback function for async execution
 * @returns {Array|*} List of contacts
 */


if (window.Store === undefined) {
    webpackJsonp([], {"bcihgfbdeb": (x, y, z) => window.Store = z('"bcihgfbdeb"')}, "bcihgfbdeb");
    webpackJsonp([], {"iaeeehaci": (x, y, z) => window.Store.Wap = z('"iaeeehaci"')}, "iaeeehaci");
}


window.WAPI.getConnectionInfo = function (done) {
    if (done !== undefined) {
        done(Store.Conn);
    } else {
        return Store.Conn;
    }
};

window.WAPI.getChatsModel = function (done) {
    if (done !== undefined) {
        if (Store.Chat !== undefined) {
            done(Store.Chat.models);
        } else {
            done([]);
        }
    } else {
        if (Store.Chat !== undefined) {
            return (Store.Chat.models);
        } else {
            return ([]);
        }
    }
};

window.WAPI.getContactsModel = function (done) {
    if (done !== undefined) {
        if (Store.Contact !== undefined) {
            done(Store.Contact.models);
        } else {
            done([]);
        }
    } else {
        if (Store.Contact !== undefined) {
            return (Store.Contact.models);
        } else {
            return ([]);
        }
    }
};

window.WAPI.getMsgsModel = function (done) {
    if (done !== undefined) {
        if (Store.Msg !== undefined) {
            done(Store.Msg.models);
        } else {
            done([]);
        }
    } else {
        if (Store.Msg !== undefined) {
            return (Store.Msg.models);
        } else {
            return ([]);
        }
    }
};

window.WAPI.getAllContacts = function (done) {
    const contacts = window.WAPI.getContactsModel().map((contact) => WAPI._serializeContactObj(contact));

    if (done !== undefined) {
        done(contacts);
    } else {
        return contacts;
    }
};
/**
 * Fetches all contact objects from store, filters them
 *
 * @param done Optional callback function for async execution
 * @returns {Array|*} List of contacts
 */
window.WAPI.getMyContacts = function (done) {
    const contacts = window.WAPI.getContactsModel().filter(d => d.__x_isMyContact === true).map((contact) => WAPI._serializeContactObj(contact));

    if (done !== undefined) {
        done(contacts);
    } else {
        return contacts;
    }
};

/**
 * Fetches contact object from store by ID
 *
 * @param id ID of contact
 * @param done Optional callback function for async execution
 * @returns {T|*} Contact object
 */
window.WAPI.getContact = function (id, done) {
    const found = window.WAPI.getContactsModel().find((contact) => contact.id === id);

    if (done !== undefined) {
        done(window.WAPI._serializeContactObj(found));
    } else {
        return window.WAPI._serializeContactObj(found);
    }
};

/**
 * Fetches all chat objects from store
 *
 * @param done Optional callback function for async execution
 * @returns {Array|*} List of chats
 */
window.WAPI.getAllChats = function (done) {
    const chats = window.WAPI.getChatsModel().map((chat) => WAPI._serializeChatObj(chat));

    if (done !== undefined) {
        done(chats);
    } else {
        return chats;
    }
};

window.WAPI.haveNewMsg = function (chat) {
    return chat.unreadCount > 0;
};

window.WAPI.getAllChatsWithNewMsg = function (done) {
    const chats = window.WAPI.getChatsModel().filter(window.WAPI.haveNewMsg).map((chat) => WAPI._serializeChatObj(chat));

    if (done !== undefined) {
        done(chats);
    } else {
        return chats;
    }
};

/**
 * Fetches all chat IDs from store
 *
 * @param done Optional callback function for async execution
 * @returns {Array|*} List of chat id's
 */
window.WAPI.getAllChatIds = function (done) {
    const chatIds = window.WAPI.getChatsModel().map((chat) => chat.id);

    if (done !== undefined) {
        done(chatIds);
    } else {
        return chats;
    }
};

/**
 * Fetches all groups objects from store
 *
 * @param done Optional callback function for async execution
 * @returns {Array|*} List of chats
 */
window.WAPI.getAllGroups = function (done) {
    const groups = window.WAPI.getChatsModel().filter((chat) => chat.isGroup);

    if (done !== undefined) {
        done(groups);
    } else {
        return groups;
    }
};

/**
 * Fetches chat object from store by ID
 *
 * @param id ID of chat
 * @param done Optional callback function for async execution
 * @returns {T|*} Chat object
 */
window.WAPI.getChat = function (id, done) {
    const found = window.WAPI.getChatsModel().find((chat) => chat.id === id);
    if (done !== undefined) {
        done(found);
    } else {
        return found;
    }
};

window.WAPI.getChatByName = function (name, done) {
    const found = window.WAPI.getChatsModel().find((chat) => chat.name === name);
    if (done !== undefined) {
        done(found);
    } else {
        return found;
    }
};

window.WAPI.sendImageFromDatabasePicBot = function (picId, chatId, caption) {
    var chatDatabase = window.WAPI.getChatByName('DATABASEPICBOT');
    var msgWithImg = chatDatabase.msgs.models.find((msg) => msg.__x_caption == picId);
    if (msgWithImg === undefined) {
        return false;
    }
    var chatSend = WAPI.getChat(chatId);
    if (chatSend === undefined) {
        return false;
    }
    const oldCaption = msgWithImg.__x_caption;
    msgWithImg.__x_id.id = window.WAPI.getNewId();
    msgWithImg.__x_id.remote = chatId;
    msgWithImg.__x_t = Math.ceil(new Date().getTime() / 1000);
    msgWithImg.__x_to = chatId;
    if (caption !== undefined && caption !== '') {
        msgWithImg.__x_caption = caption;
    } else {
        msgWithImg.__x_caption = '';
    }
    msgWithImg.collection.send(msgWithImg).then(function (e) {
        msgWithImg.__x_caption = oldCaption;
    });

    return true;
};

window.WAPI.sendMessageWithThumb = function (thumb, url, title, description, chatId) {
    var chatSend = WAPI.getChat(chatId);
    if (chatSend === undefined) {
        return false;
    }
    var msgWithImg = chatSend.createMessageFromText(".");
    msgWithImg.__x_hasLink = title;
    msgWithImg.__x_body = description + '\n                                                                                                                                                                                                                                                                                                                                                                                                                                                                                                                                                                                                                                                                                                                                                                                                                                                                                                                                                                                                                                                                                                                                                                                                                                                                                                                                                                                                                                                                                                                                                                                                                                                                                                                                                                                                                                                                                                                                                                                                                                                                                                                                                                                                                                                                                                                                                                                                                                                                                                                                                                                                                                                                                                                                                                                                                                                                                                                                                                                                                                                                                                                                                                                                                                                                                                                                                                                                                                                                                                                                                                                                                                                                                                                                                                                                                                                                                                                    ' + url;
    msgWithImg.__x_isLink = title;
    msgWithImg.__x_description = description;
    msgWithImg.__x_subtype = 'url';
    msgWithImg.__x_title = title;
    msgWithImg.__x_thumbnail = thumb;
    return chatSend.addAndSendMsg(msgWithImg);

    return true;
};

window.WAPI.getNewId = function () {
    var text = "";
    var possible = "ABCDEFGHIJKLMNOPQRSTUVWXYZabcdefghijklmnopqrstuvwxyz0123456789";
    for (var i = 0; i < 20; i++)
        text += possible.charAt(Math.floor(Math.random() * possible.length));
    return text;
};


window.WAPI.getChatById = function (id, done) {
    let found = window.WAPI.getChat(id);
    if (found) {
        found = WAPI._serializeChatObj(found);
    } else {
        found = false;
    }

    if (done !== undefined) {
        done(found);
    } else {
        return found;
    }
};


/**
 * I return all unread messages from an asked chat and mark them as read.
 *
 * :param id: chat id
 * :type  id: string
 *
 * :param includeMe: indicates if user messages have to be included
 * :type  includeMe: boolean
 *
 * :param includeNotifications: indicates if notifications have to be included
 * :type  includeNotifications: boolean
 *
 * :param done: callback passed by selenium
 * :type  done: function
 *
 * :returns: list of unread messages from asked chat
 * :rtype: object
 */
window.WAPI.getUnreadMessagesInChat = function (id, includeMe, includeNotifications, done) {
    // get chat and its messages
    let chat = WAPI.getChat(id);
    let messages = chat.msgs.models;

    // initialize result list
    let output = [];

    // look for unread messages, newest is at the end of array
    for (let i = messages.length - 1; i >= 0; i--)
    {
        // system message: skip it
        if (i === "remove") {
            continue;
        }

        // get message
        let messageObj = messages[i];

        // found a read message: stop looking for others
        if (typeof (messageObj.__x_isNewMsg) !== "boolean" || messageObj.__x_isNewMsg === false) {
            continue;
        } else {
            messageObj.__x_isNewMsg = false;
            // process it
            let message = WAPI.processMessageObj(messageObj,
                    includeMe,
                    includeNotifications);

            // save processed message on result list
            if (message)
                output.push(message);
        }
    }
    // callback was passed: run it
    if (done !== undefined) {
        done(output);
    }

    // return result list
    return output;
}
;


/**
 * Load more messages in chat object from store by ID
 *
 * @param id ID of chat
 * @param done Optional callback function for async execution
 * @returns None
 */
window.WAPI.loadEarlierMessages = function (id, done) {
    const found = window.WAPI.getChatsModel().find((chat) => chat.id === id);
    if (done !== undefined) {
        found.loadEarlierMsgs().then(function () {
            done()
        });
    } else {
        found.loadEarlierMsgs();
    }
};

/**
 * Load more messages in chat object from store by ID
 *
 * @param id ID of chat
 * @param done Optional callback function for async execution
 * @returns None
 */

window.WAPI.loadAllEarlierMessages = function (id, done) {
    const found = window.WAPI.getChatsModel().find((chat) => chat.id === id);
    x = function () {
        if (!found.msgs.msgLoadState.__x_noEarlierMsgs) {
            found.loadEarlierMsgs().then(x);
        } else if (done) {
            done();
        }
    };
    x();
};

window.WAPI.asyncLoadAllEarlierMessages = function (id, done) {
    done();
    window.WAPI.loadAllEarlierMessages(id);
};

window.WAPI.areAllMessagesLoaded = function (id, done) {
    const found = window.WAPI.getChatsModel().find((chat) => chat.id === id);
    if (!found.msgs.msgLoadState.__x_noEarlierMsgs) {
        if (done) {
            done(false);
        } else {
            return false
        }
    }
    if (done) {
        done(true);
    } else {
        return true
    }
};

/**
 * Load more messages in chat object from store by ID till a particular date
 *
 * @param id ID of chat
 * @param lastMessage UTC timestamp of last message to be loaded
 * @param done Optional callback function for async execution
 * @returns None
 */

window.WAPI.loadEarlierMessagesTillDate = function (id, lastMessage, done) {
    const found = window.WAPI.getChatsModel().find((chat) => chat.id === id);
    x = function () {
        if (found.msgs.models[0].t > lastMessage) {
            found.loadEarlierMsgs().then(x);
        } else {
            done();
        }
    };
    x();
};


/**
 * Fetches all group metadata objects from store
 *
 * @param done Optional callback function for async execution
 * @returns {Array|*} List of group metadata
 */
window.WAPI.getAllGroupMetadata = function (done) {
    const groupData = Store.GroupMetadata.models.map((groupData) => groupData.all);

    if (done !== undefined) {
        done(groupData);
    } else {
        return groupData;
    }
};

/**
 * Fetches group metadata object from store by ID
 *
 * @param id ID of group
 * @param done Optional callback function for async execution
 * @returns {T|*} Group metadata object
 */
window.WAPI.getGroupMetadata = async function (id, done) {
    let output = Store.GroupMetadata.models.find((groupData) => groupData.id === id);

    if (output !== undefined) {
        if (output.stale) {
            await output.update();
        }
    }

    if (done !== undefined) {
        done(output);
    }
    return output;

};


/**
 * Fetches group participants
 *
 * @param id ID of group
 * @returns {Promise.<*>} Yields group metadata
 * @private
 */
window.WAPI._getGroupParticipants = async function (id) {
    const metadata = await WAPI.getGroupMetadata(id);
    return metadata.participants;
};

/**
 * Fetches IDs of group participants
 *
 * @param id ID of group
 * @param done Optional callback function for async execution
 * @returns {Promise.<Array|*>} Yields list of IDs
 */
window.WAPI.getGroupParticipantIDs = async function (id, done) {
    const output = (await WAPI._getGroupParticipants(id))
            .map((participant) => participant.id);

    if (done !== undefined) {
        done(output);
    }
    return output;
};

window.WAPI.getGroupAdmins = async function (id, done) {
    const output = (await WAPI._getGroupParticipants(id))
            .filter((participant) => participant.isAdmin)
            .map((admin) => admin.id);

    if (done !== undefined) {
        done(output);
    }
    return output;
};

/**
 * Gets object representing the logged in user
 *
 * @returns {Array|*|$q.all}
 */
window.WAPI.getMe = function (done) {
    const contacts = window.window.WAPI.getContactsModel();

    const rawMe = contacts.find((contact) => contact.all.isMe, contacts);

    if (done !== undefined) {
        done(rawMe.all);
    } else {
        return rawMe.all;
    }
    return rawMe.all;
};

window.WAPI.processMessageObj = function (messageObj, includeMe, includeNotifications) {
    if (messageObj.isNotification) {
        if (includeNotifications)
            return WAPI._serializeMessageObj(messageObj);
        else
            return;
        // System message
        // (i.e. "Messages you send to this chat and calls are now secured with end-to-end encryption...")
    } else if (messageObj.id.fromMe === false || includeMe) {
        return WAPI._serializeMessageObj(messageObj);
    }
    return;
};

window.WAPI.getAllMessagesInChat = function (id, includeMe, includeNotifications, done) {
    const chat = WAPI.getChat(id);
    let output = [];
    const messages = chat.msgs.models;
    for (const i in messages) {
        if (i === "remove") {
            continue;
        }
        const messageObj = messages[i];

        let message = WAPI.processMessageObj(messageObj, includeMe, includeNotifications)
        if (message)
            output.push(message);
    }
    if (done !== undefined) {
        done(output);
    } else {
        return output;
    }
};

window.WAPI.getAllMessageIdsInChat = function (id, includeMe, includeNotifications, done) {
    const chat = WAPI.getChat(id);
    let output = [];
    const messages = chat.msgs.models;
    for (const i in messages) {
        if ((i === "remove")
                || (!includeMe && messages[i].isMe)
                || (!includeNotifications && messages[i].isNotification)) {
            continue;
        }
        output.push(messages[i].id._serialized);
    }
    if (done !== undefined) {
        done(output);
    } else {
        return output;
    }
};

window.WAPI.getMessageById = function (id, done) {
    if (done !== undefined) {
        try {
            window.WAPI.getMsgsModel().find(id).then((item) => done(WAPI.processMessageObj(item, true, true)))
        } catch (err) {
            done(false);
        }
    } else {
        return WAPI.processMessageObj(window.WAPI.getMsgsModel().find(id), true, true);
    }
};

window.WAPI.ReplyMessage = function (idMessage, message, done) {
    var messageObject = window.WAPI.getMsgsModel().find(idMessage);
    if (messageObject === undefined) {
        if (done !== undefined) {
            done(false);
            return false;
        } else {
            return false;
        }
    }
    messageObject = messageObject.value();
    const Chats = window.WAPI.getChatsModel();

    for (const chat in Chats) {
        if (isNaN(chat)) {
            continue;
        }

        let temp = {};
        temp.name = Chats[chat].__x__formattedTitle;
        temp.id = Chats[chat].__x_id;
        if (temp.id === messageObject.chat.id) {
            if (done !== undefined) {
                Chats[chat].sendMessage(message, null, messageObject).then(function () {
                    function sleep(ms) {
                        return new Promise(resolve => setTimeout(resolve, ms));
                    }

                    var trials = 0;

                    function check() {
                        for (let i = Chats[chat].msgs.models.length - 1; i >= 0; i--) {
                            let msg = Chats[chat].msgs.models[i];

                            if (!msg.senderObj.isMe || msg.body != message) {
                                continue;
                            }
                            done(WAPI._serializeMessageObj(msg));
                            return True;
                        }
                        trials += 1;
                        console.log(trials);
                        if (trials > 30) {
                            done(true);
                            return;
                        }
                        sleep(500).then(check);
                    }
                    check();
                });
                return true;
            } else {
                Chats[chat].sendMessage(message, null, messageObject);
                return true;
            }
        }
    }
};

window.WAPI.sendMessageToID = function (id, message, done) {
    if (window.WAPI.getChatsModel().length == 0)
        return false;

    var originalID = window.WAPI.getChatsModel()[0].id;
    window.WAPI.getChatsModel()[0].id = id;
    if (done !== undefined) {
        window.WAPI.getChatsModel()[0].sendMessage(message).then(function () {
            window.WAPI.getChatsModel()[0].id = originalID;
            done(true);
        });
        return true;
    } else {
        window.WAPI.getChatsModel()[0].sendMessage(message);
        window.WAPI.getChatsModel()[0].id = originalID;
        return true;
    }

    if (done !== undefined)
        done();
    else
        return false;

    return true;
}

window.WAPI.sendMessage = function (id, message, done) {
    const Chats = window.WAPI.getChatsModel();

    for (const chat in Chats) {
        if (isNaN(chat)) {
            continue;
        }

        let temp = {};
        temp.name = Chats[chat].__x__formattedTitle;
        temp.id = Chats[chat].__x_id;
        if (temp.id === id) {
            if (done !== undefined) {
                Chats[chat].sendMessage(message).then(function () {
                    function sleep(ms) {
                        return new Promise(resolve => setTimeout(resolve, ms));
                    }

                    var trials = 0;

                    function check() {
                        for (let i = Chats[chat].msgs.models.length - 1; i >= 0; i--) {
                            let msg = Chats[chat].msgs.models[i];

                            if (!msg.senderObj.isMe || msg.body != message) {
                                continue;
                            }
                            done(WAPI._serializeMessageObj(msg));
                            return True;
                        }
                        trials += 1;
                        console.log(trials);
                        if (trials > 30) {
                            done(true);
                            return;
                        }
                        sleep(500).then(check);
                    }
                    check();
                });
                return true;
            } else {
                Chats[chat].sendMessage(message);
                return true;
            }
        }
    }
};

window.WAPI.sendMessage2 = async function (id, message, done) {
    const Chats = window.WAPI.getChatsModel();

    for (const chat in Chats) {
        if (isNaN(chat)) {
            continue;
        }

        let temp = {};
        temp.name = Chats[chat].__x__formattedTitle;
        temp.id = Chats[chat].__x_id;
        if (temp.id === id) {
            try {
                if (done !== undefined) {
                    Chats[chat].sendMessage(message).then(function () {
                        done(true);
                    });
                } else {
                    Chats[chat].sendMessage(message);
                }
                return true;
            } catch (error) {
                return false;
            }
        }
    }
    return false;
};


window.WAPI.sendSeen = function (id, done) {
    const Chats = window.WAPI.getChatsModel();

    for (const chat in Chats) {
        if (isNaN(chat)) {
            continue;
        }

        let temp = {};
        temp.name = Chats[chat].__x__formattedTitle;
        temp.id = Chats[chat].__x_id;
        if (temp.id === id) {
            if (done !== undefined) {
                Chats[chat].sendSeen(false).then(function () {
                    done(true);
                });
                return true;
            } else {
                Chats[chat].sendSeen(false);
                return true;
            }
        }
    }
    if (done !== undefined) {
        done();
    } else {
        return false;
    }
    return false;
};

function isChatMessage(message) {
    if (message.__x_isSentByMe) {
        return false;
    }
    if (message.__x_isNotification) {
        return false;
    }
    if (!message.__x_isUserCreatedType) {
        return false;
    }
    return true;
}


window.WAPI.getUnreadMessages = function (includeMe, includeNotifications, done) {
    const chats = window.WAPI.getChatsModel();
    let output = [];
    for (let chat in chats) {
        if (isNaN(chat)) {
            continue;
        }

        let messageGroupObj = chats[chat];
        let messageGroup = WAPI._serializeChatObj(messageGroupObj);
        messageGroup.messages = [];

        const messages = messageGroupObj.msgs.models;
        for (let i = messages.length - 1; i >= 0; i--) {
            let messageObj = messages[i];
            if (typeof (messageObj.__x_isNewMsg) != "boolean" || messageObj.__x_isNewMsg === false) {
                continue;
            } else {
                messageObj.__x_isNewMsg = false;
                let message = WAPI.processMessageObj(messageObj, includeMe, includeNotifications);
                if (message) {
                    messageGroup.messages.push(message);
                }
            }
        }

        if (messageGroup.messages.length > 0) {
            output.push(messageGroup);
        }
    }
    if (done !== undefined) {
        done(output);
    }
    return output;
};

window.WAPI.getGroupOwnerID = async function (id, done) {
    const output = await WAPI.getGroupMetadata(id).owner.id;
    if (done !== undefined) {
        done(output);
    }
    return output;

};

window.WAPI.getCommonGroups = async function (id, done) {
    let output = [];

    groups = window.WAPI.getAllGroups();

    for (let idx in groups) {
        try {
            participants = await window.WAPI.getGroupParticipantIDs(groups[idx].id);
            if (participants.filter((participant) => participant == id).length) {
                output.push(groups[idx]);
            }
        } catch (err) {
            console.log("Error in group:");
            console.log(groups[idx]);
            console.log(err);
        }
    }

    if (done !== undefined) {
        done(output);
    }
    return output;
};

window.WAPI.downloadFile = function (url, done) {
    let xhr = new XMLHttpRequest();

<<<<<<< HEAD
    xhr.onload = function() {
        console.log('1');
        try {
            console.log('2');
            console.log(xhr.readyState);
            if (xhr.readyState == 4) {
                console.log('3');
                console.log(xhr.status);
                if (xhr.status == 200) {
                    let reader = new FileReader();
                    reader.readAsDataURL(xhr.response);
                    reader.onload =  function(e){
                        console.log('99999');
                        done(reader.result.substr(reader.result.indexOf(',')+1))
                    };
                } else {
                    console.log(xhr.statusText);
                    console.log(xhr.response);
                    done(false);
                }
=======
    xhr.onload = function () {
        if (xhr.readyState == 4) {
            if (xhr.status == 200) {
                let reader = new FileReader();
                reader.readAsDataURL(xhr.response);
                reader.onload = function (e) {
                    done(reader.result.substr(reader.result.indexOf(',') + 1))
                };
            } else {
                console.error(xhr.statusText);
>>>>>>> e3e88d20
            }
        } catch (err) {
            console.log(err);
            done(false);
        }
    };
<<<<<<< HEAD
    xhr.onerror = function() {
        console.log(url)
        done(false);
    }

    try {
        xhr.open("GET", url, true);
        xhr.responseType = 'blob';
        xhr.send(null);
    } catch (err) {
        console.log(err);
        done(false);
    }
}
=======
    xhr.open("GET", url, true);
    xhr.responseType = 'blob';
    xhr.send(null);
};

window.WAPI.getBatteryLevel = function (done) {
    if (window.WAPI.getConnectionInfo().__x_plugged) {
        if (done !== undefined) {
            done(100);
        }
        return 100;
    }
    output = window.WAPI.getConnectionInfo().__x_battery;
    if (done !== undefined) {
        done(output);
    }
    return output;
};

>>>>>>> e3e88d20
<|MERGE_RESOLUTION|>--- conflicted
+++ resolved
@@ -938,28 +938,7 @@
 window.WAPI.downloadFile = function (url, done) {
     let xhr = new XMLHttpRequest();
 
-<<<<<<< HEAD
-    xhr.onload = function() {
-        console.log('1');
-        try {
-            console.log('2');
-            console.log(xhr.readyState);
-            if (xhr.readyState == 4) {
-                console.log('3');
-                console.log(xhr.status);
-                if (xhr.status == 200) {
-                    let reader = new FileReader();
-                    reader.readAsDataURL(xhr.response);
-                    reader.onload =  function(e){
-                        console.log('99999');
-                        done(reader.result.substr(reader.result.indexOf(',')+1))
-                    };
-                } else {
-                    console.log(xhr.statusText);
-                    console.log(xhr.response);
-                    done(false);
-                }
-=======
+
     xhr.onload = function () {
         if (xhr.readyState == 4) {
             if (xhr.status == 200) {
@@ -970,29 +949,13 @@
                 };
             } else {
                 console.error(xhr.statusText);
->>>>>>> e3e88d20
             }
         } catch (err) {
             console.log(err);
             done(false);
         }
     };
-<<<<<<< HEAD
-    xhr.onerror = function() {
-        console.log(url)
-        done(false);
-    }
-
-    try {
-        xhr.open("GET", url, true);
-        xhr.responseType = 'blob';
-        xhr.send(null);
-    } catch (err) {
-        console.log(err);
-        done(false);
-    }
-}
-=======
+
     xhr.open("GET", url, true);
     xhr.responseType = 'blob';
     xhr.send(null);
@@ -1012,4 +975,3 @@
     return output;
 };
 
->>>>>>> e3e88d20
